Platform independent changes are marked with '***', otherwise the
applicable platform is listed. The name/initials of the person who
is responsible for the change are listed in [square brackets] for most
versions (where they are missing from early versions, assume that they
should be attributed to Megan Potter).

KallistiOS version 2.1.0 -----------------------------------------------
- *** Cleaned up generated stubs files on a make clean [Lawrence Sebald == LS]
- DC  Added a function to detect if the program is being run on a retail
      Dreamcast or a Set5.xx device [LS]
- DC  Fixed an issue with the SIP driver that would cause programs to freeze
      if a microphone was connected at program startup [LS]
- DC  Rearranged the SIP driver to get rid of the internal buffer [LS]
- *** Removed the GBA, ia32, and ps2 ports. If someone really wants them back
      and wants to maintain them, let me know. [LS]
- DC  Fixed fmath functions so they compile in C99 mode [LS]
- *** Cleaned up warnings with -std=gnu99 for C code [LS]
- *** Cleaned up warnings with -std=c99 for C code [LS]
- DC  Changed the PVR render-to-texture support to allow for two render-to-
      texture passes without an intervening render-to-screen pass [LS]
- *** Fixed an issue in fs_ext2 that would allow you to rename a directory to
      be a child of itself, thus chopping it off from the rest of the
      directory tree [LS]
- *** Added a fs_readlink() function to resolve symlinks [LS]
- *** Fixed the vqenc and kmgenc utilities for compilation on a 64-bit OS [LS]
- DC  Corrected an issue with video cable detection with GCC 4.8.x [LS]
- DC  Added support for ATA devices on the G1 bus [LS]
- DC  Fixed an infinite loop in ATA initialization if nothing except the
      GD-ROM drive is connected [LS]
- *** Added documentation for the addons tree [LS]
- DC  Made the hardware auto-initialization/shutdown functions weakly linked so
      that they can be overridden without modifying KOS [LS]
- DC  Corrected render-to-texture mode so that you don't have to wait for a
      vblank to actually render to the texture [LS]
- *** Modified fs_stat to conform (mostly) to the POSIX standard for the stat
      function [LS]
- DC  Modified the cdrom driver so that it will set itself as the active ATA
      device before trying to do any CD related reading [LS]
- DC  Fixed potential race conditions between the cdrom code and g1ata [LS]
- DC  Fixed full sector reading of non-data CDs (thanks to SWAT for pointing
      out that it needed fixing) [LS]
- DC  Added many new matrix/vector math-related macros [Josh Pearson == JP]
- *** Added libppp for dialup internet access to the addons tree [LS]
- *** Added DNS resolver functions getaddrinfo() and gethostbyname() [LS]
- *** Fixed a problem where poll() would deadlock if the timeout expired [LS]
- *** Modified getaddrinfo() so that it would try multiple times to contact
      the DNS server with a timeout between messages [LS]
- DC  Various cleanups and modifications to the cdrom code, including subcode
      reading functionality, DMA-based sector reads, and using a recursive
      mutex for the G1 lock [Donald Haase == DH]
- DC  Fixed pvr_mem_available() to report all available texture memory, not
      just what was available in the pvr_malloc() arena [LS]
- DC  Added a utility function to the PVR code for controlling the cheap shadow
      scale register [LS]
- DC  Added an example of the PVR's cheap shadow functionality [LS]
- DC  Added a tool for generation of bumpmaps that was sent to the mailing list
      all the way back in 2005 [Fredrik Ehnbom == FE]
- *** Added the fs_path_append() function to append path components [LS]
- *** Added a nanosleep() function to koslib by request [LS]
- *** Added rewinddir() support to the VFS and serveral filesystems [LS]
- *** Added in C11 threading support [LS]
- *** Added UDP Lite support to the network stack [LS]
- DC  Adjust sq_cpy() to use a const pointer for the source [JP]
- DC  Retrieve the IP address from dcload-ip when we can [LS]
- *** Added the mutex_unlock_as_thread() function to allow an IRQ handler to
      unlock a mutex as if it were a specified thread [LS]
- DC  Fixed a deadlock issue in the G1ATA code related to the use of a recursive
      mutex for locking -- Thanks to SWAT for noticing the issue [LS]
- DC  Added support for German (DE) and UK keyboards [Christian Groessler == CG]
- DC  Minor cleanups to the flashrom code [DH && LS]
- DC  Added light gun support roughly based on how it is done in libronin [LS]
- DC  Added a very simple light gun example [LS]
- DC  Added support for Spanish keyboards [Xavier Vallejo == XV]
- DC  Added rudimentary support for OCRAM in linker script [CG]
- *** Added the C11 aligned_alloc() function [LS]
- *** Added fs_fstat and modified the fstat function in the newlib handlers to
      use that or fake it for filesystems that don't support fstat [LS]
- DC  Added fstat support to fs_iso9660 and fs_vmu [LS]
- *** Added fstat support to fs_ext2, fs_ramdisk, fs_romdisk, and fs_pty [LS]
- *** Changed libc/koslib/byteorder.c functions to use the <arch/byteorder.h>
      macros, instead of being hard-coded as little-endian [LS]
- DC  Added Opus decoding example using libopusplay [LS]
- *** Removed jiffy "counter" that wasn't actually counting anything [LS]
- *** Added the thd_create_ex() function to create a thread with a given set of
      attributes set at thread creation (allowing us to expand that list of
      attributes a bit more easily than what we would have to do otherwise) [LS]
- *** Made thd_mode local to the threading code (if you need to get the mode at
      runtime, for some reason, use the new thd_get_mode() function) [LS]
- DC  Patched the GCC patch so that GCC 4.7.x compiles cleanly with a newer host
      GCC version [Luke Benstead == LB]
- *** Fixed GCC version detection in the environ script for some locales [LS]
- DC  Made it so that PVR register access is done through a volatile pointer,
      as it should be to ensure GCC doesn't mess with it any [LS]
- DC  Copy function data from maple device during hot-swap poll if already
      attached [Joe Fenton == JF]
- DC  Fixed the clobber list of several matrix-related assembly blobs. Thanks
      to kazade at DCEmulation for pointing out the issue [LS]
- *** Added the uname() function to retrieve the current kernel version [LS]
- *** Added fs_fat for SD cards and g1ata devices [LS]
- *** Added thd_each() function to iterate over all current threads [LB]
- *** Added dirname() and basename() functions to koslib [LS]
- DC  Clean up strict aliasing rule violations and remove -fno-strict-aliasing
      from the KOS_CFLAGS [mrneo240 && LS]
- NAO Added preliminary support for compiling to target the NAOMI and NAOMI 2
      arcade systems with a NetDIMM board attached [LS]
- NAO Added a simple utility to parse NetDIMM binary header data [LS]
- DC  Fixed AICA crash when volume is set to 255 [Andress Barajas == AB]
- DC  Placed a cap on the amount of samples requested by AICA so we don't get
      a Buffer overflow [AB]
- DC  Added a very simple minifont and an example of its use [LS]
- NAO Added a NAOMI-specific version of fb_console using minifont [LS]
- NAO Cleaned up the build process to not build certain parts of the DC
      hardware support that are either not useful or not (yet?) functional on
      NAOMI [LS]
- DC  Fixed fs_path_append unsafe pointer arithmetic and made it smarter [AB]
- DC  Fixed fs_ramdisk_attach so it does not cut off the first character of
      filename when attaching [AB]
- DC  Moved max open file constants for CD, Ramdisk, Romdisk to opts.h [AB]
- DC  Removed stale lwIP examples [LS]
- DC  Removed fs_dclnative declarations from opts.h [LS]
- DC  Ported lwIP/httpd example to the built-in network stack [LS]
- DC  Added functions to set the icon and color of a VMU that is shown in
      the BIOS menu, as well as functionality to read the VMU icons from the
      BIOS font [AB]
- DC  Added a function to draw an XBM image on a single VMU screen [AB]
- *** Fixed issues with erasing long file name entries and empty files in
      libkosfat [Thomas Sowell == TS]
- *** Updated time_t to be 64-bits on Newlib 3.0 and later and fixed Newlib's
      type for ino_t to be sensible in Newlib 3.3.0 patch [TS, LS]
- *** Fixed argument check in sem_init. Thanks to TapamN at DCEmulation for
      noticing the issue and proposing the fix [LS]
- NAO Updated the NAOMI header parsing tool to also support creating NAOMI
      binaries and renamed it to naomibintool [LS]
- NAO Added naominetboot - a tool to upload NAOMI formatted binaries to a
      NetDIMM board for executing on the NAOMI [LS]
- DC  Prevent double-initialization of Maple devices from breaking things [LS]
- DC  Added a user data pointer to snd_stream [LS]
- DC  Added support for -fstack-protector to Newlib 3.3 patch [LS]
- DC  Fixed wasted PVR ram in buffer allocation code [LB]
- *** Added getsockopt to TCP and UDP [LB]
- DC  Corrected sizeof in fs_dclsocket that referenced wrong struct [LB]
- *** Fixed spinlock that was left locked on key error in the
      kthread_getspecific function [LS]
- DC  Added a modem PPP example [LB]
- DC  Fixed register usage and counter in modem driver [LB]
- *** Fixed invalid read when closing UDP socket [LB]
- *** Fixed sending packets with an IP address of 0.0.0.0 [LB]
- *** Added code to attempt to lease the specified address via DHCP, if set [LB]
- DC  Fixed controller capability masks [Artemio Urbina == AU]
- *** Added simple _times_r syscall for Newlib [LS]
- *** Fixed length of DHCP options area to always be at least 64 [LB]
- *** Fixed DHCP retransmit timeout to 4 seconds, per spec [LB]
- DC  Added code to (partially) read DreamKey ISP information [LB]
- DC  Fixed G1 reactivation code for modified BIOSes [Eric Fradella == EF]
- DC  Added support for consoles modded with 32MiB of RAM [TS && EF]
- DC  Fixed wildly out of range start for pvrmark benchmark [Falco Girgis == FG]
- DC  Removed "navi" subarch, moved code to addons/libnavi [LS]
- *** Removed (completely unsupported) support for GCC 3.x and older [LS]
- *** Add timespec_get C11 function to koslib's libc [LS]
- DC  Added timer_ns_gettime64() and performance counters [AB]
- *** Added check to allow strict C++17+ to use timespec_get [FG]
<<<<<<< HEAD
- DC  Cleaned up the register access in video to match pvr [DH]
=======
- *** Cleaned up all compiler warnings for all toolchains for KOS [FG]
- *** Add support for compiling with LTO [Paul Cercueil == PC]
- DC  Fixed calling newlib's exit after returning from main so functions
      registered with atexit() are called [Colton Pawielski == CP]
- *** Cleaned up + documented RTC driver, added support for setting time [FG]
>>>>>>> b82f0b38

KallistiOS version 2.0.0 -----------------------------------------------
- DC  Broadband Adapter driver fixes [Megan Potter == MP]
- *** Imported a new version of lwIP, with proper sockets lib [MP]
- DC  Added new httpd example for lwIP [MP]
- x86 Added incomplete ia32 port [MP]
- DC  Added new DC examples for Parallax (raster_melt, sinus, delay_cube,
      rotocube) [MP]
- *** Added svnpush.py script for pushing repositories on the web [MP]
- DC  Added genmenu module and example in Tsunami [Megan Potter == MP]
- DC  Added hello-mp3 example [MP]
- DC  320x240 PAL mode [mekanaizer == MK]
- *** Fixed vqenc and kmgenc headers to be ANSI compliant [MP]
- *** New addons/ports build system [MP]
- *** Moved most addons/ports into their own tree/distribution [MP]
- *** Moved several incorrectly placed pieces into libkosutils [MP]
- *** Imported port of Lua 5.0 [MP]
- DC  Added Tsunami Matrix class [MP]
- DC  Various improvements to Tsunami classes [MP]
- *** Major build system overhaul (see RELNOTES) [MP]
- DC  Improved MII/link status handling for BBA driver [MP]
- *** Added NONE thread mode [MP]
- *** lwIP select fixes [Walter van Niftrik == WvN]
- DC  GDB stub fixes [Richard Moats == RM]
- *** New bin2c [Gil Megidish == GM]
- *** Updated genromfs [MP]
- DC  Fixed and re-enabled SPU DMA module [MP]
- DC  Cleaned up PVR DMA functions, adding support for different DMA targets [MP]
- DC  Floating point register support for the GDB stub [RM]
- DC  Added G2 DMA pausing for G2 bus read/write calls [MP]
- *** Added UDP sendto/recvfrom calls in lwIP [MP]
- DC  Added DNS client lwIP example [MP]
- DC  Added ISP settings code to flashrom module [Sam Steele == SS, DP]
- DC  Added ISP settings example [MP]
- *** Added gethostbyname support to lwIP port [MP]
- DC  Updated netcfg to load settings from flashrom [MP]
- DC  Cleaned up DC modem code and added new dialing functions [MP]
- DC  Store Queue and Matrix translation speed ups [Jim Ursetto = JU]
- DC  Support for DMAed vertex buffers in PVR [MP]
- DC  Added mat_transform_sq function [JU]
- DC  Added modified version of Jim Ursetto's serpent example [DP, JU]
- DC  New sound stream manager, sound effect channel addressing support [MP]
- *** Threading fixes for libmp3/liboggvorbisplay/libtremor
      [Viktor, Heinrich Tillack == HT]
- *** Added New dbgio system [MP]
- DC  Various fixes to support new dbgio system [MP]
- DC  Made fsqrt specify fr0 as dirtied [JU]
- *** Updated bin2o to produce properly aligned files [MP]
- DC  Added support for setting fsaa at PVR init [MP]
- DC  Added mat_trans_nodiv, fipr_magnitude_sqr, and fipr [JU]
- *** Added WORLDVIEW matrix, plx_vert_inpm3, and case-insensitive texture
      loading to libparallax [MP]
- *** Added gnu_wrappers (KOS wrappers for GNU tools) [MP]
- DC  Fixed enabling of incorrect ASIC event for SPU DMA [Vincent Penne == VP]
- *** Converted everything to use Newlib as libc/libm rather than the old
      built-in libc/libm [MP]
- *** Added byte ordering functions to koslib [MP]
- DC  Added timer_us_gettime64 function [MP]
- *** Patched things for multi-threaded libstdc++ compilation [JU]
- *** Fixed free(NULL) in debug mode [MP]
- DC  Fixed issues with scif_init and dcload-serial support [MP]
- DC  Added user-entered date support in syscfg_t [Thierry Vermeylen == TV]
- DC  Cleaned up thread usage in libkosh [MP]
- DC  Added new kosh example program using conio [MP]
- DC  Fixed adventure example for new compilers/newlib [MP]
- DC  Added New modem driver (version 1.2) [Nick Kochakian == NK]
- DC  Fixed AICA volume setting [JU]
- DC  Fixed RLE in gdb_stub [RM]
- DC  Fixed an image-garbling bug in vqenc [RM]
- DC  Fixed vqenc mipmap generation [RM]
- DC  Added support for BBA DMA, Improved SPU DMA support, added generic G2 DMA
      functions [VP]
- DC  Updated netcfg to support adding a VMU icon [SS]
- DC  Added GDB-over-dcload support [RM]
- DC  Added support for hard breakpoints/watchpoints using UBC [RM]
- *** Fixed libmp3 sndstream callback's incorrect shifting of the output buffer [RM]
- DC  Added synchronized start command for sound [RM]
- *** Fixed Tsunami genmenu's incorrect device ID in debug output [Atani]
- DC  Added partial VMUFS fixes [Tursi]
- DC  Added block write retrying to VMU driver [Tursi, DP]
- DC  Added a fix for issues with inserting/removing purupuru packs [Tursi]
- DC  Added support for PVR sprites [Lawrence Sebald == LS]
- *** Added new internal network system (alternative to lwIP) [LS]
- DC  Added automatic configuration of the BBA/Lan Adapter from flashrom [LS]
- DC  Added support for the maple Microphone peripheral [LS]
- DC  Added a purupuru driver that has rumble support [LS]
- DC  Added a skeleton Dreameye driver (doesn't do anything useful but it does
      make detection work) [LS]
- *** Fixed the newlib patch [WvN]
- *** Added/fixed various addons headers [SS]
- DC  Added support for GL_TRIANGLE_FAN in KGL [SS]
- *** Added support for antialiased fonts in libparallax [JU]
- *** Adjusted makejitter makefile to use kos-ports headers [SS]
- DC  Fill in dirent.attr for directories in is9660 [SS]
- DC  Applied patch for opening correct iso9660 filenames [Christian Groessler == CG]
- DC  Fixed bitmask for mouse buttons (makes 3rd button useable) [Fragger]
- DC  Added experimental (read: partially working) render to texture support in
      the PVR module [LS]
- DC  Added example program for render-to-texture [LS]
- *** Made thd_sleep(0) work properly [MP]
- *** Added a fix to ARP handling code so that an error is returned rather than
      an incomplete mac address [LS]
- *** Added standard network headers (arpa/inet.h, netinet/in.h, sys/socket.h) [LS]
- *** Added inet_addr function [LS]
- *** Added fs_socket, which implements the standard socket functionality using
      the built-in networking code (only UDP supported though) [LS]
- DC  Correctly set attr member of dirent_t from dcload_readdir [Anonymous]
- *** Added libmp3 volume control function [Atani]
- *** Added support for '.' and '..' in path names [WvN]
- DC  Added in AICA channel position patch [WvN]
- *** Added simple Blender model export plugin [Christian Henz == CH]
- *** Added newlib execve stub [MP]
- *** Made ARP code garbage collection run on each ARP query [LS]
- *** Removed unused net_ntohl/net_ntohs functions [LS]
- DC  Added support for polling for packets on the BBA [LS]
- DC  Added a short delay after init on the LAN adapter, since mine seems to
      crap out if you try to access it too quickly after init [LS]
- *** Made net_ipv4 layer not pass around ethernet headers [LS]
- *** Made net_ipv4 checksum work right for odd byte count messages [LS]
- *** Modify networking code to work properly in an IRQ [LS]
- DC  Added glVertex2f support to KGL [Atani]
- *** Added inet_aton, inet_ntoa, inet_ntop, inet_pton functions and made
      inet_addr use inet_aton [LS]
- DC  Fixed code that did lvalue casts [LS]
- DC  Added in sector size patch [Donald Haase == DH]
- *** Use genwait rather than the condvar in the UDP code [LS]
- DC  Patched SDL with a patch that was quite old to fix audio and controllers [Bero]
- DC  Fixed the SDL timer [OneThirty8 == 138]
- *** Made net_ipv4_send function accept arguments that represent the fields of
      the IPv4 header, rather than a structure of the IPv4 header [LS]
- *** Fixed odd-sized messages in the UDP code [LS]
- *** Removed useless debug messages in UDP code [LS]
- DC  Added support for rates less than 9600 in SCIF driver [CG]
- *** Handle loopback sends more sanely in net_ipv4 [LS]
- *** Change behavior when a send is attempted to a host that does not have a
      cached ARP entry, making sends to new hosts actually work most of the time
      on the first try [LS]
- *** Fixed recv/recvfrom in the UDP code to actually unlock the UDP mutex if
      they have to wait [LS]
- DC  Added fs_dclsocket (dcload over fs_sockets) [LS]
- DC  Fixed SDL to not return incorrect mouse buttons [Cyle Terry == CT]
- *** Added implementations of read/write/seek in fs_socket [LS]
- DC  Fixed readdir on VMUS when the VMU is empty [CG]
- *** Removed useless getAlpha argument in Tsunami's drawable class [CT]
- *** Added reader/writer semaphores [LS]
- DC  Added example program for reader/writer semaphores [LS]
- *** Made Lua use fmodf rather than fmod [Harley Laue == HL]
- *** Fixed memory leak in UDP socket code when the mutex cannot be acquired
      and the code is being executed inside an IRQ [LS]
- DC  Added support for VMU beeping [DH]
- *** Added support for upgrading a read lock on a reader/writer semaphore to
      a write lock [LS]
- *** Added a recursive lock synchronization primitive [LS]
- *** Moved checking for free(NULL) up in code to avoid potential problems [HL]
- DC  fs_ramdisk.c: Don't allow opening a file with O_DIR [CG]
- *** Removed legacy libc and libm [HL]
- DC  Handle potentially misaligned outgoing packets in the BBA driver [LS]
- DC  Added g2_memset_8 function for doing a memset over G2 with locking [LS]
- DC  If a packet is < 60 bytes, pad it with null bytes for clarity, rather than
      just transmitting whatever random junk was in the transmit buffer from
      previous sends [LS]
- DC  Rewrote microphone driver to make it support the different encodings
      available to the hardware [LS]
- DC  Add maple_enum_type_ex function to return the nth device that is of the
      requested type and supports the list of capabilities listed (i.e, the
      function_data of devinfo for that function has all the bits set that are
      set in the cap parameter [LS]
- DC  Made vid_screen_shot support any of the video modes [DH]
- *** Fixes to the network stack to support sending/receiving broadcast packets
      properly [LS]
- GBA Fixed arch/types.h so the toolchain can compile. [HL]
- DC  Adjusted the flashrom_ispcfg_t structure to account for differences
      between PlanetWeb and DreamPassport [LS]
- DC  Added reading of the ISP settings from PlanetWeb to the flashrom code [LS]
- DC  Fixed various pieces of code that rely on flashrom_ispcfg_t [LS]
- *** Added an implementation of DHCP to the network stack [LS]
- DC  Added Dreameye driver that is capable of fetching stored images from the
      device. [LS]
- *** Added kthread_once function (think pthread_once) [LS]
- *** Added pthreads-like thread-local storage [LS]
- DC  Added in support for untextured PVR sprites and added support for the more
      correct polygon header to be sent for sprites [LS]
- DC  Added in some support functions for PVR modifier volumes (and an example
      program that uses them) [LS]
- DC  Added a modifier volume example using textures [LS]
- *** Added a simple statistics system to the IPv4 and UDP layers of the
      network stack [LS]
- *** Added a MTU value to the netif structure for maintaining the maximum
      transfer size of the adapter [LS]
- *** Added the ability to fragment IP packets, and made fragmenting respect
      the MTU [LS]
- *** Added a primary network thread that can be used for timer-based,
      repetitive network tasks (like DHCP renewals), and made the DHCP code
      utilize it [LS]
- *** Added rudimentary IP reassembly support [LS]
- *** Added support for IPv6 in the network stack [LS]
- *** Added support for TCP in the network stack [LS]
- *** Added setsockopt(), getsockopt(), and fcntl() functions, mainly for
      dealing with sockets. Removed the (now useless) fs_socket_setflags()
      function [LS]
- *** Updated patches to use GCC 4.7.0 and Newlib 1.12.0 [LS]
- *** Added initializers for transient semaphores, condvars, and mutexes and
      changed the way that they should be initialized in general [LS]
- *** Added a poll() function, as well as select() [LS]
- *** Added the ability to wake a certain thread with genwait and to specify
      an error code to wake them with [LS]
- DC  Use the fsca and fsrra asm mnemonics in the fmath code since they've
      been supported by binutils since 2004 [LS]
- DC  Detect the region/type of keyboard on attach and map keys in an
      appropriate manner [LS]
- DC  Give each keyboard its own queue of keys [LS]
- DC  Added low-level SPI support on the serial port as well as a block device
      interface for using an SD card with the homebrew adapter [LS]
- *** Added a CRC16-CCITT function [LS]
- *** Added dontwait, waitall, and peek flags for use with sending and receiving
      data on sockets [LS]
- *** Added fs_ext2 to be used with the SD card code (and fixed a lot of bugs
      with it along the way) [LS]
- DC  Added missing txrenv stuff to PVR sprites (thanks to Tvspelsfreak at the
      DCEmulation forums for pointing out it was missing) [LS]
- *** Change how threads are swapped to prevent a high priority thread from
      starving everyone else [LS]
- DC  Create a map file for the ARM code during compilation [CG]
- DC  Return the old border color from vid_border_color() [CG]
- *** Return status codes from fs_close() as is expected in POSIX [CG]
- DC  Actually support 2352 byte sector reads in the cdrom code (thanks to
      Multimedia Mike for noticing it was broken) [LS]
- *** Added fs_symlink() and fs_link() functions to the VFS [LS]
- DC  Fixed a delay loop in aica_get_pos() that was optimized away [CG]
- DC  Added -N to the ARM linker switches to prevent .data from being padded to
      a 32KiB boundary [CG]
- *** Use the O_CREAT flag in fs_copy() on the destination file [LS]
- DC  Added fs_ext2/SD examples sd/ext2fs (basic example showing mounting and
      file I/O) and sd/mke2fs (create a new ext2 filesystem on the SD card) [LS]

KallistiOS version 1.2.0 -----------------------------------------------
- DC  Fix to use DCARM7_CFLAGS when compiling ARM driver [Christian Groessler == CG]
- DC  Fix for typo in vmu_pkg_crc() (submitted by anonymous)
- DC  Fix for incorrect source address in maple packets [Jim Ursetto == JU]
- *** Fix fputs() to not put an extra "\n" [Walter van Niftrik == WvN]
- DC  Fix Makefile for vqenc to work in more cases [Megan Potter == MP]
- DC  Integrated irq_disable() and irq_enable_exc() so that exceptions are
      always enabled. [MP]
- DC  Added pvr_mem_stats() (like malloc_stats but for PVR) [MP]
- *** Removed SYSCALL() usage in favor of thd_block_now() [MP]
- *** Primary timers switched to wakeup interval rather than periodic. [MP]
- *** Fix uninitialized mutex in semaphores [MP]
- *** Added generic waits, and changed semaphores/mutexes to use them [MP]
- DC  Added timer_ms_gettime64() [MP]
- DC  Fix for potential incorrectness in NDEBUG mode in pvr_txr_load_ex [MP]
- DC  Remove float usage in timer_ms_gettime() [MP]
- *** More proper condvar impl using genwaits [MP]
- DC  Strip trailing dots on extensionless ISO filenames (thanks waltervn for
      pointing this out) [MP]
- *** Fix file descriptor owner bug in fdopen [Bero]
- *** Zlib workaround for KOS file descriptors being non-POSIX [Bero]
- *** Added more proper (mutex-paired) condvars, and tests [MP]
- DC  Tremor: bug fix for mono playback, guaranteed thread exit timing, added
      thd_sleep() to make threading more efficient [MP]
- *** Use dbgio_printk instead of dbgio_printf in printf [Bero]
- DC  System ASIC module now supports IRQ priority levels [MP]
- DC  CD-Rom driver much more thread-friendly [MP]
- *** 'struct netif' renamed to 'struct knetif' to avoid conflicts with lwIP [MP]
- *** Fix for initial '/' in fs_builtin pathnames [Bero]
- *** Moved addons' includes and output libs to under addons/ [MP]
- DC  Updated liboggvorbisplay to use vorbisfile funcs like libtremor [MP]
- DC  Set size to -1 while readdir'ing on /vmu so they appear as dirs [MP]
- DC  Filter chain support for snd_stream [MP]
- DC  Basic flashrom BIOS support [MP]
- DC  Improved PVR statistics reporting [MP]
- DC  Misc improvements to Parallax and Tsunami [MP]
- DC  Add Joliet support to iso9660 and fix a big huge bug in directory
      scanning [Bero, DP]
- DC  Support for alpha channels, PNG input, and KMG output in vqenc [MP]
- DC  New libkmg for loading KMG files output by vqenc [MP]
- *** Added byte_count field to kos_img_t for paletted and VQ'd data [MP]
- DC  Typo in broadband adapter driver flags [Wayne Moorefield == WM]
- DC  Switch to genwaits and remove extra timing in maple VMU module [MP]
- DC  Added skeleton PuruPuru/Jump Pack driver [MP]
- DC  New vmufs middle-layer driver and new fs_vmu that uses it [MP]
- *** Fixed thread non-safety in readpng [MP]
- DC  SPU module wasn't clearing all of sound ram on startup/shutdown [MP]
- DC  New libkmg for loading "KOS image" files from disk [MP]
- DC  Support for opening a stream from a descriptor in liboggvorbisplay [MP]
- DC  Parent-relative colorization and positioning in libtsunami [MP]
- DC  Misc bug fixes and improvements in libtsunami [MP]
- DC  Multi-format texture loading support, getpos() for fonts in plx [MP]
- *** fs_ramdisk attach/detach support [MP]
- *** Added a NOT_OWNER flag for kos_img_t for ROM images, etc [MP]
- DC  Added WIP native dc-load client [MP]
- DC  Added generic vblank hooking system [MP]
- DC  KM_DBG_VERBOSE support for PVR malloc [MP]
- DC  Improved texture memory size detection for debug messages in PVR [MP]
- DC  Switch to vblank for page flipping, stats on vertex buffer usage in PVR [MP]
- DC  Add support for load method flags in pvr_load_texture_ex [MP]
- DC  Add snd_sfx_stop_all() and mmap support for loading samples [MP]
- DC  Improved debug output for sound malloc [MP]
- *** Removed x86-specific code in endian.h [MP]
- DC  New kmgenc utility for pre-twiddling textures [MP]
- DC  Inside-int usability for cdrom_get_status() [MP]
- DC  Tray-open detection using vblank, improved fd invalidation support
      for fs_iso9660 [MP]
- DC  Persistent volume support for liboggvorbis [MP]
- DC  Font fuzziness cleanup and pseudo-newline support in Parallax [MP]
- DC  Added modem driver from Nick Kochakian [NK]
- DC  Added a bunch of fun Kosh builtins [MP]
- DC  Slightly more verbose death message for out-of-mem panic [MP]
- *** Added pure virtual function support in libk++ [MP]

KallistiOS version 1.1.9 ------------------------------------------------
- *** Added private data field, async and stat to VFS [Megan Potter == MP]
- DC  Fix for opening VMU files as dirs [Christian Groessler == CG]
- *** Added fs_mkdir and fs_rmdir [MP]
- *** Added fs_ramdisk (on /ram) [MP]
- *** Added mutex as a wrapper to semaphores [MP]
- *** Switched VFS to use real mutex support [MP]
- *** Added vfs_handler_t parameter to some VFS calls for private data usage [MP]
- *** Changed fs_romdisk to allow multiple romdisk mounts [MP]
- *** Added fs_copy and fs_load util functions [MP]
- *** Changed sem_wait() and sem_wait_timed() so it doesn't assert() if
      called from an interupt [MP]
- *** Added the dlmalloc debugger [MP]
- DC  Fixed bug with samples >64k looping accidentally [MP]
- DC  Added stereo sample support [MP]
- DC  Fixed some alignment issues in 3dutils in libdcutils [MP]
- *** Replace slightly broken atoi/atol with BSD versions [MP]
- *** Added endian.h from BSD [MP]
- DC  Port of OggVorbis "Tremor" lib [MP]
- DC  Added leak checker for PVR malloc [MP]
- DC  NULL parameters are allowed to timer_ms_gettime now [MP]
- *** malloc_debug is now platform independent [MP]
- DC  libdcutils has been removed; most pieces moved elsewhere in KOS [MP]
- DC  Adventure example should compile more places now [MP]
- DC  Added mat_trans_single3() [MP]
- DC  Calling pvr_list_begin() when a list is opened closes the old one first [MP]
- DC  Added wav2adpcm utility [Bero, DP]
- DC  ADPCM samples support in sfxmgr [MP]
- DC  Added 2D PVR util library Parallax [MP]
- DC  Added C++ scene graph lib Tsunami [MP]
- DC  Added frame pointer macros [MP]
- DC  Ability to hook into "double faults" [MP]
- DC  Stack tracing functions for FRAME_POINTERS mode [MP]
- *** Assert hooking capabilities, stack trace from assert when possible [MP]
- *** libtga wasn't setting format of kimg's (thanks dvanbler)
- DC  snd_init() called more than once would freeze (thanks anonymous)
- DC  Fixed "dunno" field in cdrom TOC structure (thanks bjonte)
- DC  Added GDB stub support [Jason Fritcher == JKF]
- DC  Fix for libconio to remove some duplicated code [Jim Ursetto == JU]
- DC  Timing test code for tremor and sndoggvorbis, and race condition fix
      for quick starting/stopping of songs. [MP]
- DC  Fix for loading 3-channel PNGs into an alpha-enabled buffer [MP]
- DC  Fix in libconio for incorrect output target when using dc-load-ip
      console [MP]
- GBA Code sync with Gil Megidish's GBA code base [Gil Megidish == GM]
- DC  Updates to the AICA driver due to Yamato's new docs [MP]
- DC  PVR texture DMA support [Roger Cattermole == RC]
- DC  sfxmgr changed to allow unlimited sound effects [MP]
- *** fread() fix if nmemb < size [GM]
- *** new and delete in libk++ accept size_ instead of unsigned int [GM]
- *** Fixed many warnings in the build [GM]
- DC  Disable IRQs during screen shots to make sure you get a coherent pic [MP]
- DC  Added plasma example [MP]
- DC  Some efficiency fixes in the thread scheduler [MP]
- DC  Some init/shutdown cleanups for libconio [MP]
- DC  Added libkosh, a library version of Kosh for debug purposes [MP]
- DC  Generic mode system for vid_set_mode, fixed centering on VGA [MP]
- DC  Cleaned up MMU support, added some MMU examples [MP]
- DC  Maple only queries U0 for each port for attach/detach now [MP]
- DC  Added a rudimentary (and slightly abusive :) stat call to fs_vmu [MP]
- DC  Added spu_master_mixer() to control the master mixer [MP]
- DC  Added irq_get_handler and irq_get_global_handler [MP]
- PS2 Initial skeleton port for PS2 RTE added [MP]
- DC  Misc cleanup in dcplib [MP]
- DC  Added INIT_QUIET and INIT_NO_DCLOAD for "production" versions [MP]
- *** Fix a startup error when booting the original kernel thread [MP]
- *** dbglog short-circuits to dbgio_printk to save some time [MP]
- DC  Fixed up SYSCALL macro to be much less broken [MP]
- *** Added sem_trywait() as a non-blocking semaphore wait [Bero]
- *** Added thd_wait() to wait for thread death [MP]
- *** Double-advancing gettimeofday() fixed [MP]
- DC  Added some consts in the oggvorbis libs [MP]
- DC  Added a VQ encoder and a VQ example [GM]
- DC  Added SDL port from Bero and Lawrence Sebald [Lawrence Sebald == LS]

KallistiOS version 1.1.8 ------------------------------------------------
- DC  Fixed two more memory free problems in OggVorbis [Megan Potter == MP]
- DC  Fixed GL_POINTS [Paul Boese == PB]
- DC  Fixed problem with setting gl_cur_texture to gl_null_texture in
      glmisc.c [PB]
- DC  Added "navi" subarch for my hardware experimenting work [MP]
- DC  Fixed a bug in the cdrom drive which caused a lockup if the tray
      was open during startup, and fixes compatability with navi [MP]
- DC  Added GL_POLYGON and GL_QUAD_STRIP to gldraw.c. Thanks to Jesse Ruffin :)
      [Jesse Ruffin == JR]
- DC  Various fs_vmu fixes: properly zero out directory entries on unlink,
      confine user writes to user data area, file blocks no longer cleared
      on unlink, allow writing to existing files, implement seek/mmap,
      O_TRUNC support, case-insensitive port in path, improved error
      checking and various cleanups [Jim Ursetto = JU]
- DC  New "public" maple API (maple_enum_*) [MP]
- DC  Prevent FPU exception on underflow (DN=1, thanks Andrew!) [MP]
- DC  Fix for non-square PNG loading [Fredrik Ehnbom = FE]
- DC  Fixed race condition in snd_stream for multi-threaded operation [MP]
- DC  Stack underrun check for threads, fixed thread pwd inheritance [MP]
- *** Changed gentexfont to include more glyphs by default [MP]
- DC  lwIP support for dcload-ip [Andrew Kieschnick == ADK]
- DC  irq.h fixes and generic trapa handler support [Jason Fritcher == JKF]
- DC  Added vmu_parse function [JU]
- DC  Changed snd_stream callback to return an actual "got" value,
      added a timeout for kick_aica(), added checks so that re-initting
      the snd_stream lib won't stop currently running sound effects [MP]
- DC  Added seamless looping support for OggVorbis [MP]
- DC  Fix for "adventure" conio example under Cygwin [MP]
- *** Added "imageload" library [Jeffrey McBeth == JBM]
- DC  Added arch_exec_at [Scott Robinson == SR]
- *** Fix ar->$(KOS_AR) in lwIP Makefile [JKF]
- DC  Fix potential crash in vmu_close [JU]
- DC  New more generic sound driver [MP]
- *** Ported strtod and strtoul from BSD [MP]
- *** Include stddef.h in stdlib.h for offsetof() among other things [MP]
- *** Port of the Lua scripting language [MP]
- *** Added rule for 'S' (preprocessed assembly) to 'o' [MP]
- DC  Trilinears Z-Clipper for GL_TRIANGLES. Includes demo [Marc Hall MH]
- DC  Added Experimental volume modifier stuff to pvr and kgl [PB]
- *** Added PCX loader for libimageload [JBM]
- *** Fix for BMP loader in libimageload [JBM]
- DC  Japanese support for biosfont [Kazuaki Matsumoto == KM] [MP]
- DC  Fix a NEARZ clipper bug in KGL. Misc Fixes. Added storage for
      frustum atttributes [PB]
- DC  Change for fs_dcload that lets console output keep going out over
      dcload-ip up to the last second [MP]
- DC  Removed some assert_msg's in KGL to make threaded programming with
      these more usable [MP]
- DC  Replaced cheesoid sound allocator with a real best-fit one [MP]
- DC  Fixed error handling for out-of-texture-ram so it doesn't crash
      the entire program [MP]
- DC  Left out some "break" statements in pvr_texture.c (thanks Mike Z) [MP]
- DC  Palette format support for PVR (thanks Mike Z) [MP]
- *** Fixed dirent_t to also be "struct dirent" [Christian Groessler == CG]
- DC  Added "volatile" in counters in maple [CG]
- DC  Fix for CDDA volume/panning [Fredrik Ehnbom == FE]
- DC  Improvement for randnum() [JU]
- DC  Added FASTSOUNDLIB to libmodplug flags [JU]
- DC  Enable OCRAM on init with INIT_OCRAM init flags [JKF]
- DC  Allow exceptions during G2 operations to catch bugs [MP]
- DC  Added arch_get_ret_addr to allow getting the return address from a func [MP]
- DC  Added channel inits on init for SPU, to fix CDDA [MP]
- DC  Changed spu_cdda_* functions to be a bit more sane [MP]
- DC  Added CDDA example [MP]
- DC  Added MAPLE_FOREACH macros [MP]
- DC  Changed libdcutils funcs to take pvr_ptr_t's instead of uint32's [MP]
- DC  Removed deprecated TA compat API, and kos_init_all/kos_shutdown_all [MP]
- DC  Removed deprecated init macros (BASIC_ENABLE, etc) [MP]
- DC  Updated libjpeg and libpng to use pvr_ptr_t's and PVR API [MP]
- DC  Updated Kosh to PVR API [MP]
- DC  Removed GhettoPlay/S3M in favor of GhettoPlay/Vorbis for a sample [MP]
- DC  Changed VMU low-level API to use maple_device_t [MP]
- DC  vmu_icon_init in libdcutils changed to vmu_set_icon, and it now
      sets the icon on all VMUs [MP]
- DC  readdir support in fs_vmu for "/vmu" [CG]
- *** Added strtol and _strupr [Brian Peek == BP]
- DC  Fixed theme support in libconio, and other misc cleanup [MP]
- DC  Moved Kosh to "conio" and ported to libconio [MP]
- DC  Added serial console support for libconio [MP]
- DC  Updated liboggvorbisplay to 1.0 Final [Thorsten Titze == TT]

KallistiOS version 1.1.7 ------------------------------------------------
- DC  Fix for 320x240 on NTSC TVs [Jim Ursetto == JU]
- DC  Fix for readdir in fs_dcload [Bero]
- DC  Fix for libjpeg's jpeg_to_texture [Bero]
- *** Added assert(), assert_msg(), and assert.h [Megan Potter == MP]
- *** Fix for feof()/ferror() in stdio.c [Brian Peek == BP]
- DC  Added gluLookAt() [James Susinno == JS]
- DC  New PVR API added to replace old "ta" API [MP]
- *** New network API started [MP]
- DC  Experimental SPU DMA usage has been removed for now (it was causing
      issues with CD access) [MP]
- DC  Added DC port of PLIB [Peter Hatch == PH]
- DC  Fixed IRQ bug for non-threaded mode [Roger Cattermole == RC]
- *** Added support for PWD in non-threaded mode [MP]
- DC  Ported 2ndmix example to PVR API [MP]
- *** Added conditional compilation for addons and examples in C++ [MP]
- DC  Added pauses to some more libdream examples [MP]
- *** Port of libbz2 [Sven Oliver Moll == SOM]
- *** Changed around build process a bit check the README for
      more info [MP]
- *** Libc split into seperate directory [MP]
- DC  Renamed current g2_* stuff to asic_* [MP]
- DC  Added new "g2bus" module to handle writing to the G2 bus [MP]
- DC  Fixed default AICA program [RC]
- DC  New streaming sound / sound effects library [MP]
- *** Changed dbgio_printf -> printf and added NDEBUG in thread.c [MP]
- DC  Fixed include arm/aica_cmd_iface.h to mp3/arm/aica_cmd_iface.h [BP]
- *** Cygwin fix for genromfs [Florian Schulze == FS]
- DC  Rockridge fix for iso9660 [Takayama Fumihiko == TF]
- DC  Port of XMMS' modplug [FS]
- DC  Fix for store queue alignment [Andrew Kieschnick == ADK]
- DC  Fix for stricmp/strnicmp problem with differnet length strings [ADK]
- DC  More complete AICA driver [FS]
- DC  atexit() support [FS]
- DC  Circular buffering support for sndstream [FS]
- *** Added atol() to libc [BP]
- *** Added IRQ safety primitives to spinlock and malloc [MP]
- DC  Double fault patches for better error handling [MP]
- DC  Fixes for moved files, and texture allocation support for
      libpng [Jeffrey McBeth == JBM]
- DC  New maple system [MP]
- DC  Added first working version of Table Fog to PVR API stubs [Paul Boese PB]
- DC  Ported KGL to new PVR API and Merged in Benoit Millers Changes.
      NOTE: glRotatef now takes angle in degrees; Maths in gltrans is
      completely rewritten and should be more GL compatible. [PB]
- DC  Created new KGL demo/example subdirectory /examples/dreamcast/kgl.
      moved gl under kgl/basic/gl. Added Benoit Millers nehe02-nehe09
      ports to kgl/nehe and texenv example under /kgl/basic. [PB]
- DC  A couple of OggVorbis fixes [Thorsten Titze == TT]
- DC  Added _start to work with sh-sega-dreamcast GCC / GCC 3.0.4 [MP]
- DC  Added timer_ms_gettime() for the number of milliseconds since startup [MP]
- *** Added gettimeofday(), mktime(), and localtime_r(); fixed time() [MP]
- DC  Fixed clash with newlib's time.h [MP]
- DC  Fixed rtc_unix_secs() [MP]
- DC  Added clock example [MP]
- DC  Added pvr_set_bg_color to glClearColor in glmisc.c [PB]
- DC  Added texture wrapping enums and functionality to KGL. Cleaned up
      glTexParameteri in gltex.c in the process. [PB]
- DC  Added texwrap example [PB]
- DC  Fixed some locking issues, added real date/time support to fs_vmu [MP]
- DC  Added vmu_pkg_* for handling VMU file headers [MP]
- DC  Added fs_vmu unlink() [BP]
- DC  Added glKosMatrixIdent() and glKosMatrixApply() to allow for optimized
      direct-rendering access, along with mat_trans_single() [MP]
- DC  added tunnel demo [PB]
- *** Newlib libm now included with main distro (though still a bit DC specific) [MP]
- DC  Created KGL programming reference in LyX [PB]
- *** Implement fputc and O_TRUNC [JU]
- DC  Fix for modesize.y % 32 != 0 [MP]
- DC  Fix for compilation on NetBSD [Christian Groessler = CG]
- DC  Patch to make adding builtins easier in Kosh [SOM]
- *** Updated zlib [JBM]
- DC  Fix glViewport to correct location of origin [PB]
- DC  Added glScissor function to KGL [PB]
- DC  Added scissor test under kgl basic examples [PB]
- DC  Queueing support for OggVorbis and snd_stream [MP]
- *** clock_t/clock()/BUFSIZ for ANSI C [JBM]
- DC  KGL now uses pvr_poly_cxt_t structs and pvr_poly_compile. Also
      resolves some blending problems [PB]
- DC  Added basic UBC support [MP]
- DC  Configurable exit support (return, menu, reboot) [MP]
- DC  KGL now uses pvr_poly_cxt_t structs and pvr_poly_compile. Also
      resolves some blending problems [PB]
- DC  Enabled glDepthFunc() and remapped GL to PVR depth functions so they
      work as expected (the ones I could test anyway) [PB]
- DC  PNG loader cleanups, removed O'Reilly code [JBM]
- DC  Fixed vid_empty() to make it actually start at VRAM base [MP]
- DC  Changed init process and threading (see release notes) [MP]
- DC  Added screen-shot facility [MP]
- *** Added png_write [JBM]
- *** Added timeout-capable semaphores [MP]
- DC  Fixed a bug in syscall.c which probably didn't affect anything yet [MP]
- *** New (slightly kludgy for now) port of lwIP to KOS NetCore API [MP]
- DC  Fixed memory leak in libjpeg (thanks Jacob) [MP]
- *** Fixed a big in gettimeofday() [CG]
- *** malloc_debug added calloc() [MP]
- DC  Double-free fix for fs_dcload [DP/BP]
- DC  Cleaned up a massive memory leak in liboggvorbisplay [MP]
- *** Added readdir support for fs_romdisk [MP]
- DC  Now use assert/assert_mesg to carp on user programming errors in KGL [PB]
- DC  Use direct render API in gldraw to submit vertices to TA [PB]
- *** Platform independent image functions [MP]
- *** Added vcheck.py script for CVS assistance [MP]
- *** Split pcx functions into libpcx, adapted to PII funcs [MP]
- *** Split tga functions into libtga, adapted to PII funcs [MP]
- DC  Added POSIX-style arch_exec() function [MP]
- *** Fix for zlib compression [JU]
- DC  Added kgl benchmarks directory with trimark and quadmark [PB]
- DC  Fix for 320x240 on VGA box [CG/DP]
- DC  Updated examples to latest API changes [MP]
- DC  Added controller button combo callback [MP]
- DC  Fix all examples makefiles to use $KOS_STRIP environment variable [PB]
- *** Added beginnings of libk++ (tiny libstdc++ replacement) [Gil Megidish/DP]
- DC  Adapted C++ examples to use libk++ [MP]
- DC  Added libconio (adapted from Kosh) for "console" programs [MP]
- DC  Added wump and adventure examples for libconio [MP]

KallistiOS version 1.1.6 ------------------------------------------------
- DC  Fix for using resolutions other than 640x480 with TA [David Kuder == DCG]
- *** New version of dlmalloc with better thread safety [Megan Potter == MP]
- *** Misc fixes for the build process [Benoit Miller == BM]
- *** C++ compilation rules for cpp->o [BM]
- *** Beginnings of BSD-style C++ header support [MP]
- DC  G2 DMA locking for maple and SPU DMA [MP]
- DC  Fixes to SPU DMA to make it behave with maple and other DMAs [MP]
- DC  Default to initting SPU DMA during initall() [MP]
- *** ANSI stdio wrappers [Tobias Gloth == TG]
- DC  Experimental SPU DMU usage in mp3lib [MP]
- DC  GCC 2.x compliance fixes (var decls inside functions) [BM]
- *** Import of BSD ctype [BM *]
- *** wchar support and other ANSI fixes [BM]
- *** Lots of headers now have DECLS for C++, more on the way [MP]
- DC  Added -fno-exceptions to the default CPPFLAGS in environ.* [MP]
- *** Added C++ low-level memory primitives (__builtin_new, etc) [MP]
- DC  Added a C++ version of gltest to the examples tree [MP]
- DC  Added new 768xXXX modes [DCG]
- *** Misc source cleanups [MP]
- DC  ctor/dtor support [MP]
- *** zlib port [Jeffrey McBeth == JBM]
- DC  pnglib port plus DC texture loader [JBM]
- DC  Added cdrom_get_status() to check GD-Rom drive status [MP]
- DC  Updated liboggvorbis from RC3 [Thorsten Titze]
- *** Fixed a problem with VFS when threads weren't enabled [MP]
- DC  Cleaned up cruft in DC spinlock.h [MP]
- DC  Pre-bundled libm.a updated to latest newlib release [MP]

* Xavier Bouchoux sent this to me earlier, but I was too lazy to get
  it integrated ^_^;

KallistiOS version 1.1.5 ------------------------------------------------
- DC  Fix for spu_write_wait() -- it was doing the opposite of what it
      was supposed to! (oops!) [Anders Clerwall == Scav]
- DC  New matrix.s [Mathieu Legris] -- note that there are now some
      alignment constraints on the usage of the matrix functions.. please
      see matrix.s for the comments if you use it!
- DC  KGL support for the new matrix.s [Andrew Kieschnick == ADK]
- DC  New video.c / video.h with a real mode table, and support for
      some PAL modes and 256x256! 800x608 is apparently still
      a bit broken in this one, so if anyone is actually using it you
      might have to tweak just a bit. [Scav]
- DC  Fixed a potential race condition in kernel/main.c [Megan Potter == MP]
- *** Added some new libc stuff from BSD (abs, labs, strdup, qsort, and some
      misc is/to upper/lower funcs)
- DC  Added an early implementation of alpha-blended polys to KGL [MP]
- *** Semaphores and condition variables weren't getting initialized [MP]
- DC  First pass at SPU DMA [MP]
- *** New isdigit() and [DC] a biosfont patch [Warren Moore]
- DC  New more general twiddle function [Vincent Penne == VP]
- DC  TA frame counter, paletted texture type defines [VP]
- *** abort() function [VP/DP]
- *** atoi, dtoa, and floating point printf support [VP]
- DC  randnum() fix [VP]
- DC  Ported over the simple serial console from KOS-MMU [MP]
- DC  Inline TA commit functions [VP]
- DC  Updated gl example to show translucency [MP]
- *** Added architecture checks in header files
- *** Fixed some prototype errors with index, rindex [?]
- DC  Fixed turning off vertical smoothing on VGA [MP]
- DC  Added polygon culling controls for KGL [ADK]
- DC  Ported up MMU functions from KOS-MMU [MP]
- DC  Imported liboggvorbisplay and GhettoPlay adapted to OGG [Thorsten Titze]

KallistiOS version 1.1.4 ------------------------------------------------
- DC  Store queue support [Andrew Kieschnick == ADK]
- DC  New and improved matrix math routines [ADK]
- DC  Patch to KGL to clip polygons with bad w value [ADK]
- DC  Patch for serial I/O that does not reset the baud rate if it's already
      been set. This should eliminate a lot of problems with mismatched
      serial baud in dcload [ADK]
- DC  Patch to fix GL_QUADS constant [Greg Cooksey]
- DC  ftan support, plus KGL usage [Andrew Kieschnick == ADK]
- DC  Fix for iso_ioctl
- DC  New spinlock code works a lot better [ADK]
- DC  Fixed a bug where thd_enabled wasn't being set to 1 [ADK]
- DC  Render done seems to work again, so it's now re-enabled [ADK]
- DC  Added 'menu' command in KOSH to exit to the DC menus [Megan Potter == MP]
- DC  Added rtc_unix_secs() support for reading the current date/time [MP]
- DC  Fixed some problems in VMU writing related to timing and a mystery
      command (thanks to an oooold message from Nagra) and also did some
      fixes to fs_vmu. Please see the notes in README, this code still
      isn't really stable. [MP]
- DC  Added a new 'hello' example in the DC examples tree which shows
      a basic project skeleton which you can start with. [MP]

KallistiOS version 1.1.3 ------------------------------------------------
- DC  Included initial test version of KallistiGL (addons/libgl)
- *** strstr.c was not getting included in the compile for some reason [Regex]
- DC  Fixed bug that could cause fs_iso9660 to run out of handles [James Surine]
- DC  New inline math functions [Andrew Kieschnick]
- DC  Added (currently non-working) MPGLIB sources
- DC  Some more Makefile build fixes
- DC  Still yet more joy of ISO fncompare() fixes [Brian Peek]
- DC  Changed TA far Z clipping plane to be out even farther
- DC  Fixes for matrix.s to make it use W properly [Andrew Kieschnick]
- DC  libos wasn't being built; fixed

KallistiOS version 1.1.2 ------------------------------------------------
- DC  Fixed over-initialization of VRAM (sorry, didn't realize it was wrong)
- DC  Fixed some dc-load init/shutdown bugs (adk)
- *** Fixed a bug in the global Makefiles that made it not process
      the "SUBDIRS" entries normally
- DC  PVR functionality ("ta" module) has been seperated into its own
      subdir, where it will eventually gain more functionality and be
      reorganized.
- DC  As part of the above reorganization, TA initialization is no longer
      done automatically; you can do this by adding TA_ENABLE to the
      call to kos_init_all (see below).
- DC  vid_set_mode() has been simplified to take only two arguments; a
      new function vid_set_mode_and_cable() is now there if you want to
      change cable types manually for some reason.
- DC  kos_init_all() has changed to a more flexible format; PLEASE LOOK
      at the examples to see how!
- DC  Fixed a bug in fs_dcload that made a listing of /pc not work

KallistiOS version 1.1.1 ------------------------------------------------
- *** Per-thread path functions are back now, if threads are enabled.
- DC  dc-load console and file system support is now integrated
- DC  The startup procedure has changed (i.e., how you initialize the
      library mode). Please see the dreamcast "2ndmix" example for
      details.
- DC  MP3 player lib and S3M player lib have been integrated (though the
      S3M lib is a bit incomplete as of yet)
- DC  JPEG lib, PVR and other utils from DC Tonic's libdemocd now included
- DC  More OS-mode support
- DC  Semaphore and Condition Variable sync primitives re-imported from KOS-MMU
- DC  Updated the FAQ for 1.1.x
- DC  Included the Newlib libm in binary distributions
- DC  Added functions for DC's "hidden" sin/cos/sqrt functions (dc/fmath.h)
- DC  Added CDDA functionality in the cdrom and spu modules; also added a
      new "cdrom_spin_down" call to manually spin down the CD (thanks maiwe!).
- DC  Fixed a problem where some things (hardware, irq) might be de-initted
      even though they weren't initted (and cause strange problems)
- DC  Libdream examples now ported and included in the DC examples dir

KallistiOS version 1.1.0 ------------------------------------------------
- Complete rework of the entire OS structure. Many of the incorporated
  changes and cleanups were ported over from the ill-fated KOS-MMU project.
- KallistiOS is now primarily built as a library. It has always worked this
  way in the past, but now the focus is on the library version rather than
  the OS version. All non-library-essential items have been moved out of the
  kernel tree and are currently somewhat broken. These will be fixed over
  the next couple of releases.
- KOS goes multi-platform! All architecture specific pieces are now moved
  into the 'kernel/arch' directory.
- A new GBA port was added for Nintendo(tm)'s Gameboy Advance(tm). Not much
  there yet for GBA, but that will change shortly.
- Everything is now compiled with -Wall and all warnings as of GCC-20010507
  are cleaned up.
- New threading module, including proper condition variables, semaphores, and
  microkernel-style message passing.
- Tiny PCX loading function now included for GBA
- New FS call fs_mmap() added to support using ROM files as const arrays.
- arch_exit() and arch_reboot() added for escape-hatch functionality (if
  your program is hosed and you know it, call one of these to bail in
  a nice manner)
- Threading should no longer be essential in any part of the system that
  does not explicitly depend on it (e.g., semaphores).
- Mutexes have been renamed to spinlocks (which is what they were anyway)
  and moved into a header file for inlining.
- Serial I/O on DC now times out after a second or so and disables itself
- Lots more that I can't remember!

KallistiOS version 1.0.0 ------------------------------------------------
- Turn off Y scaling on VGA box
- Added render-done interrupt support, to support lower frame rates
- Added rudimentary render-to-texture support
- Added semaphore and mailbox primitives to thread ABI
- Added thd_schedule_next, which the TA routines now use to reduce
  TA thread overhead to almost nothing
- Added fs_getwd() and fs->getwd()
- fs_romdisk is now case-insensitive
- init.klf now takes an optional command line parameter of the rc.boot name
- Added serial ABI (thanks Brian Peek)
- fs_iso9660 has improved cacheing now; a seperate data and inode cache is
  kept so that directory info doesn't have to be re-fetched after loading
  a large file. Also increased the number of cache buffers and got rid of
  the moronic init_percd() on every file open behavior.
- Fixed bug in fs_iso9660 that caused Rockridge file names to be
  case sensitive
- Added sprintf in libc
- Kludged around a bug in maple (for now) that would trash thread structures
  at random (buffer overrun in DMA)
- Added malloc() debugger malloc_debug.c in the 'mm' directory. See that
  file for usage notes.
- Fixed some (probably irrelevant) memory leaks in startup/shutdown code
  for KOS
- Added an extra serial_init() call in startup/main.c so that serial output
  works from the very beginning.
- SVCMPX now fails (correctly) if it hasn't been initialized yet.
- Fix for Gameshark and other 3rd party VMUs that don't properly return
  an error code when trying to write to the VMU LCD screen (thanks Andrew
  Kieschnick)

KallistiOS version 0.90 -------------------------------------------------
- Fixed a bug in svcmpx that would return a fake service if you didn't have
  the named service (thanks to Andrew Kieschnick for finding that one).
- Fixed build on Cygwin for genromfs (thanks Florian Schulze and Brian Peek)
- Fixed bug in bin2o on the cmdline help (I dunno why it worked at all!)
- Updated "goals.txt" document to reflect the changes since before KOS
  was started. It was still amazingly on-track but there are a few things
  that have changed since then.
- Inclusion of new "configure" utility for setting up compilation defaults.
- Added new G2 bus module that handles G2 interrupts; will add more later
- Fixed a bug in TA that caused problems with large scenes (thanks
  Andrew K. again)
- Updated TA to use new G2 module
- Fixed some build things that I found when switching to BSD (this ought
  to help everyone building).
- Mutexes are now inactive inside interrupts, to avoid a double-fault
  that causes a reset of the DC. One result of this is...
- BSOD is back (finally), though it only works over the serial port as a
  general rule.
- Imported BSD's sys/queue.h as bsd/queue.h
- New thread scheduler that uses priority queues and an idle task (so
  the real thd_sleep ought to work again).
- Fix for trailing '.' in fs_iso9660: some CD burning software adds a dot
  if there isn't one elsewhere in the filename (thanks Brian Peek).
- Added semaphores to the thread manager.
- Added mboxes to the thread manager.
- Added labels and pwds for threads; labels will be for eventual process
  listing facilities. VFS uses pwd to resolve relative paths (somewhat).
  Kosh also now supports this facility.
- Imported lwIP BSD-licensed TCP/IP stack; it's still pretty broken
- Fixes to the RockRidge code (AndrewK)
- load_and_fork() now takes argc,argv also
- Added new userland utility, "init" (see docs/FAQ).
- fs_romdisk now supports directories
- Although this doesn't really affect anything in the code, the naming
  convention for KOS executables is now to make their extension '.klf'
  instead of '.elf'.
- Default 'zclip' in TA module is now 0.01

KallistiOS version 0.80 -------------------------------------------------
- Changed the licensing terms to full BSD-style.
- Fixed the "VGA tearing" bug for real this time (scanline int); TA should
  now be active and work in all video modes (in theory). 800x608 remains
  "experimental".
- Fixed the "tile 0 bug", which was really stupid: it was just clipping
  tile 0 as I had requested in the polygon header.
- Added new bin2o util that converts a binary into an object file for
  inclusion in the link process.
- Tightened thread locking code and irq disable code: there are still some
  situations where two threads can enter a critical section, but doing it
  "right" put an incredible load on the CPU. Thus, I just tried to minimize
  the possibility.
- Fixed a bug in 320x240 setup for RGB cables and VGA offset for 640x480 so
  it's the same as official games.
- Fixed frame buffer size in 640x480; this prevents the first bits of your
  texture from showing up on the bottom of the screen.
- Added a new ta_set_buffer_config() so that you can set the TA parameters
  like active lists and buffer sizes before calling init.
- Integrated Andrew Kieschnick's RockRidge NM extension patches for the
  ISO9660 file system.
- Added new romdisk file system. This is intended as a general replacement
  for the old "builtin" file system, though builtin still has its uses too.
- Added conio->check_getch() in Kosh and added support for that to
  Streamtest; also added conio->freeze() and conio->thaw() so that you
  can run compliant apps from Kosh now. This is just a temporary hack
  and will be changed later, but it works for now.
- New upstream version of Streamtest code (from our game).
- Increased default thread stack space again, this time to 64k. Tune to
  your liking in include/kallisti/config.h.
- Simplistic TA texture allocation system; names of texture_* funcs have
  changed; please see ta.c or ta.h.
- BIOS font API now supports opaque or not; the bfont_* functions have
  changed; please see biosfont.c or biosfont.h.
- Added default disclaimer screen for use in bootable KOS applications.
- Included new version of 2ndmix intro/demo and the original song with
  the romdisk image.
- Added the beginnings of a FAQ.

KallistiOS version 0.7
- Added some "const" keywords here and there, and made an effort to remove
  most of the in-block stack variables and in-var initializations. There are
  still a few in userland programs (jam notably).
- Most things now work with default optimiztions (-O1 plus some other things).
  -O2 seems to work for that matter, but I'm not pushing it yet =)
- Increased max simultaneous open files on /bi to 8
- Fixed iso_seek() for /cd
- Added some thread safety stuff in /pc (serconsole) and fixed some memory
  leaks in there. It still doesn't work right with threads. Some reciprocal
  fixes in konsole.
- Added some DMA-safety things in maple (timeouts, etc)
- Added mutex init in maple (oops!!)
- TA has a completely new buffer allocator now that takes texture memory into
  account. Also texture_map() has changed, all texture offsets should start
  at zero and will be mapped by TA automatically.
- TA now does almost everything relevant inside its interrupt for improved
  rendering response time. It also resets after each frame in case the last
  one didn't finish (this is an improvement from locking up the TA =). The
  next version ought to properly wait until the render is done.
- Moved several config options (like thread stack size, etc) into config.h
- Fixed a lot of pointer/heap corruption bugs and memory leaks in elf.c
- Fixed memory leak in process.c (ps_load_and_fork wasn't freeing the image)
- Added 'LIBS' var in userland's Makefile.prefab
- Cleaned up a few things in JAM (including removing "required" mouse support)
- Changed Kosh's \r and \n handling to be more Unix-like
- Removed a few debug lines in libk
- New userland program "streamtest" demonstrates the beta streaming AICA
  driver, and includes a DC/KOS port of XingMP3 from FreeAmp. Note that
  compiling this program from scratch requires the ARM compiler and a
  working libm from newlib.

KallistiOS version 0.6 --------------------------------------------------
- First release<|MERGE_RESOLUTION|>--- conflicted
+++ resolved
@@ -159,15 +159,12 @@
 - *** Add timespec_get C11 function to koslib's libc [LS]
 - DC  Added timer_ns_gettime64() and performance counters [AB]
 - *** Added check to allow strict C++17+ to use timespec_get [FG]
-<<<<<<< HEAD
-- DC  Cleaned up the register access in video to match pvr [DH]
-=======
 - *** Cleaned up all compiler warnings for all toolchains for KOS [FG]
 - *** Add support for compiling with LTO [Paul Cercueil == PC]
 - DC  Fixed calling newlib's exit after returning from main so functions
       registered with atexit() are called [Colton Pawielski == CP]
 - *** Cleaned up + documented RTC driver, added support for setting time [FG]
->>>>>>> b82f0b38
+- DC  Cleaned up the register access in video to match pvr [DH]
 
 KallistiOS version 2.0.0 -----------------------------------------------
 - DC  Broadband Adapter driver fixes [Megan Potter == MP]
