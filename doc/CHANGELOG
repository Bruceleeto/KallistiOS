Platform independent changes are marked with '***', otherwise the
applicable platform is listed. The name/initials of the person who
is responsible for the change are listed in [square brackets] for most
versions (where they are missing from early versions, assume that they
should be attributed to Dan Potter).

KallistiOS version 2.1.0 -----------------------------------------------
- *** Cleaned up generated stubs files on a make clean [Lawrence Sebald == LS]
- DC  Added a function to detect if the program is being run on a retail
      Dreamcast or a Set5.xx device [LS]
- DC  Fixed an issue with the SIP driver that would cause programs to freeze
      if a microphone was connected at program startup [LS]
- DC  Rearranged the SIP driver to get rid of the internal buffer [LS]
- *** Removed the GBA, ia32, and ps2 ports. If someone really wants them back
      and wants to maintain them, let me know. [LS]
- DC  Fixed fmath functions so they compile in C99 mode [LS]
- *** Cleaned up warnings with -std=gnu99 for C code [LS]
- *** Cleaned up warnings with -std=c99 for C code [LS]
- DC  Changed the PVR render-to-texture support to allow for two render-to-
      texture passes without an intervening render-to-screen pass [LS]
- *** Fixed an issue in fs_ext2 that would allow you to rename a directory to
      be a child of itself, thus chopping it off from the rest of the
      directory tree [LS]
- *** Added a fs_readlink() function to resolve symlinks [LS]
- *** Fixed the vqenc and kmgenc utilities for compilation on a 64-bit OS [LS]
- DC  Corrected an issue with video cable detection with GCC 4.8.x [LS]
- DC  Added support for ATA devices on the G1 bus [LS]
- DC  Fixed an infinite loop in ATA initialization if nothing except the
      GD-ROM drive is connected [LS]
- *** Added documentation for the addons tree [LS]
- DC  Made the hardware auto-initialization/shutdown functions weakly linked so
      that they can be overridden without modifying KOS [LS]
- DC  Corrected render-to-texture mode so that you don't have to wait for a
      vblank to actually render to the texture [LS]
- *** Modified fs_stat to conform (mostly) to the POSIX standard for the stat
      function [LS]
- DC  Modified the cdrom driver so that it will set itself as the active ATA
      device before trying to do any CD related reading [LS]
- DC  Fixed potential race conditions between the cdrom code and g1ata [LS]
- DC  Fixed full sector reading of non-data CDs (thanks to SWAT for pointing
      out that it needed fixing) [LS]
- DC  Added many new matrix/vector math-related macros [Josh Pearson == JP]
- *** Added libppp for dialup internet access to the addons tree [LS]
- *** Added DNS resolver functions getaddrinfo() and gethostbyname() [LS]
- *** Fixed a problem where poll() would deadlock if the timeout expired [LS]
- *** Modified getaddrinfo() so that it would try multiple times to contact
      the DNS server with a timeout between messages [LS]
- DC  Various cleanups and modifications to the cdrom code, including subcode
      reading functionality, DMA-based sector reads, and using a recursive
      mutex for the G1 lock [Donald Haase == DH]
- DC  Fixed pvr_mem_available() to report all available texture memory, not
      just what was available in the pvr_malloc() arena [LS]
- DC  Added a utility function to the PVR code for controlling the cheap shadow
      scale register [LS]
- DC  Added an example of the PVR's cheap shadow functionality [LS]
- DC  Added a tool for generation of bumpmaps that was sent to the mailing list
      all the way back in 2005 [Fredrik Ehnbom == FE]
- *** Added the fs_path_append() function to append path components [LS]
- *** Added a nanosleep() function to koslib by request [LS]
- *** Added rewinddir() support to the VFS and serveral filesystems [LS]
- *** Added in C11 threading support [LS]
- *** Added UDP Lite support to the network stack [LS]
- DC  Adjust sq_cpy() to use a const pointer for the source [JP]
- DC  Retrieve the IP address from dcload-ip when we can [LS]
- *** Added the mutex_unlock_as_thread() function to allow an IRQ handler to
      unlock a mutex as if it were a specified thread [LS]
- DC  Fixed a deadlock issue in the G1ATA code related to the use of a recursive
      mutex for locking -- Thanks to SWAT for noticing the issue [LS]
- DC  Added support for German (DE) and UK keyboards [Christian Groessler == CG]
- DC  Minor cleanups to the flashrom code [DH && LS]
- DC  Added light gun support roughly based on how it is done in libronin [LS]
- DC  Added a very simple light gun example [LS]
- DC  Added support for Spanish keyboards [Xavier Vallejo == XV]
- DC  Added rudimentary support for OCRAM in linker script [CG]
- *** Added the C11 aligned_alloc() function [LS]
- *** Added fs_fstat and modified the fstat function in the newlib handlers to
      use that or fake it for filesystems that don't support fstat [LS]
- DC  Added fstat support to fs_iso9660 and fs_vmu [LS]
- *** Added fstat support to fs_ext2, fs_ramdisk, fs_romdisk, and fs_pty [LS]
- *** Changed libc/koslib/byteorder.c functions to use the <arch/byteorder.h>
      macros, instead of being hard-coded as little-endian [LS]
- DC  Added Opus decoding example using libopusplay [LS]
- *** Removed jiffy "counter" that wasn't actually counting anything [LS]
- *** Added the thd_create_ex() function to create a thread with a given set of
      attributes set at thread creation (allowing us to expand that list of
      attributes a bit more easily than what we would have to do otherwise) [LS]
- *** Made thd_mode local to the threading code (if you need to get the mode at
      runtime, for some reason, use the new thd_get_mode() function) [LS]
- DC  Patched the GCC patch so that GCC 4.7.x compiles cleanly with a newer host
      GCC version [Luke Benstead == LB]
- *** Fixed GCC version detection in the environ script for some locales [LS]
- DC  Made it so that PVR register access is done through a volatile pointer,
      as it should be to ensure GCC doesn't mess with it any [LS]
- DC  Copy function data from maple device during hot-swap poll if already
      attached [Joe Fenton == JF]
- DC  Fixed the clobber list of several matrix-related assembly blobs. Thanks
      to kazade at DCEmulation for pointing out the issue [LS]
- *** Added the uname() function to retrieve the current kernel version [LS]
- *** Added fs_fat for SD cards and g1ata devices [LS]
- *** Added thd_each() function to iterate over all current threads [LB]
- *** Added dirname() and basename() functions to koslib [LS]
- DC  Clean up strict aliasing rule violations and remove -fno-strict-aliasing
      from the KOS_CFLAGS [mrneo240 && LS]
- NAO Added preliminary support for compiling to target the NAOMI and NAOMI 2
      arcade systems with a NetDIMM board attached [LS]
- NAO Added a simple utility to parse NetDIMM binary header data [LS]
- DC  Fixed AICA crash when volume is set to 255 [Andress Barajas == AB]
- DC  Placed a cap on the amount of samples requested by AICA so we don't get
      a Buffer overflow [AB]
- DC  Added a very simple minifont and an example of its use [LS]
- NAO Added a NAOMI-specific version of fb_console using minifont [LS]
- NAO Cleaned up the build process to not build certain parts of the DC
      hardware support that are either not useful or not (yet?) functional on
      NAOMI [LS]
- DC  Fixed fs_path_append unsafe pointer arithmetic and made it smarter [AB]
- DC  Fixed fs_ramdisk_attach so it does not cut off the first character of
      filename when attaching [AB]
- DC  Moved max open file constants for CD, Ramdisk, Romdisk to opts.h [AB]
- DC  Removed stale lwIP examples [LS]
- DC  Removed fs_dclnative declarations from opts.h [LS]
- DC  Ported lwIP/httpd example to the built-in network stack [LS]
- DC  Added functions to set the icon and color of a VMU that is shown in
      the BIOS menu, as well as functionality to read the VMU icons from the
      BIOS font [AB]
- DC  Added a function to draw an XBM image on a single VMU screen [AB]
- *** Fixed issues with erasing long file name entries and empty files in
      libkosfat [Thomas Sowell == TS]
- *** Updated time_t to be 64-bits on Newlib 3.0 and later and fixed Newlib's
      type for ino_t to be sensible in Newlib 3.3.0 patch [TS, LS]
- *** Fixed argument check in sem_init. Thanks to TapamN at DCEmulation for
      noticing the issue and proposing the fix [LS]
- NAO Updated the NAOMI header parsing tool to also support creating NAOMI
      binaries and renamed it to naomibintool [LS]
- NAO Added naominetboot - a tool to upload NAOMI formatted binaries to a
      NetDIMM board for executing on the NAOMI [LS]
- DC  Prevent double-initialization of Maple devices from breaking things [LS]
- DC  Added a user data pointer to snd_stream [LS]
- DC  Added support for -fstack-protector to Newlib 3.3 patch [LS]
- DC  Fixed wasted PVR ram in buffer allocation code [LB]
- *** Added getsockopt to TCP and UDP [LB]
- DC  Corrected sizeof in fs_dclsocket that referenced wrong struct [LB]
- *** Fixed spinlock that was left locked on key error in the
      kthread_getspecific function [LS]
- DC  Added a modem PPP example [LB]
- DC  Fixed register usage and counter in modem driver [LB]
- *** Fixed invalid read when closing UDP socket [LB]
- *** Fixed sending packets with an IP address of 0.0.0.0 [LB]
- *** Added code to attempt to lease the specified address via DHCP, if set [LB]
- DC  Fixed controller capability masks [Artemio Urbina == AU]
- *** Added simple _times_r syscall for Newlib [LS]
- *** Fixed length of DHCP options area to always be at least 64 [LB]
- *** Fixed DHCP retransmit timeout to 4 seconds, per spec [LB]
- DC  Added code to (partially) read DreamKey ISP information [LB]
- DC  Fixed G1 reactivation code for modified BIOSes [Eric Fradella == EF]
- DC  Added support for consoles modded with 32MiB of RAM [TS && EF]
- DC  Fixed wildly out of range start for pvrmark benchmark [Falco Girgis == FG]
- DC  Removed "navi" subarch, moved code to addons/libnavi [LS]
- *** Removed (completely unsupported) support for GCC 3.x and older [LS]
- *** Add timespec_get C11 function to koslib's libc [LS]
<<<<<<< HEAD
- *** Added check to allow strict C++17+ to use timespec_get [FG]
=======
- DC  Added timer_ns_gettime64() and performance counters [AB]
>>>>>>> 8017df8c

KallistiOS version 2.0.0 -----------------------------------------------
- DC  Broadband Adapter driver fixes [Dan Potter == DP]
- *** Imported a new version of lwIP, with proper sockets lib [DP]
- DC  Added new httpd example for lwIP [DP]
- x86 Added incomplete ia32 port [DP]
- DC  Added new DC examples for Parallax (raster_melt, sinus, delay_cube,
      rotocube) [DP]
- *** Added svnpush.py script for pushing repositories on the web [DP]
- DC  Added genmenu module and example in Tsunami [Dan Potter == DP]
- DC  Added hello-mp3 example [DP]
- DC  320x240 PAL mode [mekanaizer == MK]
- *** Fixed vqenc and kmgenc headers to be ANSI compliant [DP]
- *** New addons/ports build system [DP]
- *** Moved most addons/ports into their own tree/distribution [DP]
- *** Moved several incorrectly placed pieces into libkosutils [DP]
- *** Imported port of Lua 5.0 [DP]
- DC  Added Tsunami Matrix class [DP]
- DC  Various improvements to Tsunami classes [DP]
- *** Major build system overhaul (see RELNOTES) [DP]
- DC  Improved MII/link status handling for BBA driver [DP]
- *** Added NONE thread mode [DP]
- *** lwIP select fixes [Walter van Niftrik == WvN]
- DC  GDB stub fixes [Richard Moats == RM]
- *** New bin2c [Gil Megidish == GM]
- *** Updated genromfs [DP]
- DC  Fixed and re-enabled SPU DMA module [DP]
- DC  Cleaned up PVR DMA functions, adding support for different DMA targets [DP]
- DC  Floating point register support for the GDB stub [RM]
- DC  Added G2 DMA pausing for G2 bus read/write calls [DP]
- *** Added UDP sendto/recvfrom calls in lwIP [DP]
- DC  Added DNS client lwIP example [DP]
- DC  Added ISP settings code to flashrom module [Sam Steele == SS, DP]
- DC  Added ISP settings example [DP]
- *** Added gethostbyname support to lwIP port [DP]
- DC  Updated netcfg to load settings from flashrom [DP]
- DC  Cleaned up DC modem code and added new dialing functions [DP]
- DC  Store Queue and Matrix translation speed ups [Jim Ursetto = JU]
- DC  Support for DMAed vertex buffers in PVR [DP]
- DC  Added mat_transform_sq function [JU]
- DC  Added modified version of Jim Ursetto's serpent example [DP, JU]
- DC  New sound stream manager, sound effect channel addressing support [DP]
- *** Threading fixes for libmp3/liboggvorbisplay/libtremor
      [Viktor, Heinrich Tillack == HT]
- *** Added New dbgio system [DP]
- DC  Various fixes to support new dbgio system [DP]
- DC  Made fsqrt specify fr0 as dirtied [JU]
- *** Updated bin2o to produce properly aligned files [DP]
- DC  Added support for setting fsaa at PVR init [DP]
- DC  Added mat_trans_nodiv, fipr_magnitude_sqr, and fipr [JU]
- *** Added WORLDVIEW matrix, plx_vert_inpm3, and case-insensitive texture
      loading to libparallax [DP]
- *** Added gnu_wrappers (KOS wrappers for GNU tools) [DP]
- DC  Fixed enabling of incorrect ASIC event for SPU DMA [Vincent Penne == VP]
- *** Converted everything to use Newlib as libc/libm rather than the old
      built-in libc/libm [DP]
- *** Added byte ordering functions to koslib [DP]
- DC  Added timer_us_gettime64 function [DP]
- *** Patched things for multi-threaded libstdc++ compilation [JU]
- *** Fixed free(NULL) in debug mode [DP]
- DC  Fixed issues with scif_init and dcload-serial support [DP]
- DC  Added user-entered date support in syscfg_t [Thierry Vermeylen == TV]
- DC  Cleaned up thread usage in libkosh [DP]
- DC  Added new kosh example program using conio [DP]
- DC  Fixed adventure example for new compilers/newlib [DP]
- DC  Added New modem driver (version 1.2) [Nick Kochakian == NK]
- DC  Fixed AICA volume setting [JU]
- DC  Fixed RLE in gdb_stub [RM]
- DC  Fixed an image-garbling bug in vqenc [RM]
- DC  Fixed vqenc mipmap generation [RM]
- DC  Added support for BBA DMA, Improved SPU DMA support, added generic G2 DMA
      functions [VP]
- DC  Updated netcfg to support adding a VMU icon [SS]
- DC  Added GDB-over-dcload support [RM]
- DC  Added support for hard breakpoints/watchpoints using UBC [RM]
- *** Fixed libmp3 sndstream callback's incorrect shifting of the output buffer [RM]
- DC  Added synchronized start command for sound [RM]
- *** Fixed Tsunami genmenu's incorrect device ID in debug output [Atani]
- DC  Added partial VMUFS fixes [Tursi]
- DC  Added block write retrying to VMU driver [Tursi, DP]
- DC  Added a fix for issues with inserting/removing purupuru packs [Tursi]
- DC  Added support for PVR sprites [Lawrence Sebald == LS]
- *** Added new internal network system (alternative to lwIP) [LS]
- DC  Added automatic configuration of the BBA/Lan Adapter from flashrom [LS]
- DC  Added support for the maple Microphone peripheral [LS]
- DC  Added a purupuru driver that has rumble support [LS]
- DC  Added a skeleton Dreameye driver (doesn't do anything useful but it does
      make detection work) [LS]
- *** Fixed the newlib patch [WvN]
- *** Added/fixed various addons headers [SS]
- DC  Added support for GL_TRIANGLE_FAN in KGL [SS]
- *** Added support for antialiased fonts in libparallax [JU]
- *** Adjusted makejitter makefile to use kos-ports headers [SS]
- DC  Fill in dirent.attr for directories in is9660 [SS]
- DC  Applied patch for opening correct iso9660 filenames [Christian Groessler == CG]
- DC  Fixed bitmask for mouse buttons (makes 3rd button useable) [Fragger]
- DC  Added experimental (read: partially working) render to texture support in
      the PVR module [LS]
- DC  Added example program for render-to-texture [LS]
- *** Made thd_sleep(0) work properly [DP]
- *** Added a fix to ARP handling code so that an error is returned rather than
      an incomplete mac address [LS]
- *** Added standard network headers (arpa/inet.h, netinet/in.h, sys/socket.h) [LS]
- *** Added inet_addr function [LS]
- *** Added fs_socket, which implements the standard socket functionality using
      the built-in networking code (only UDP supported though) [LS]
- DC  Correctly set attr member of dirent_t from dcload_readdir [Anonymous]
- *** Added libmp3 volume control function [Atani]
- *** Added support for '.' and '..' in path names [WvN]
- DC  Added in AICA channel position patch [WvN]
- *** Added simple Blender model export plugin [Christian Henz == CH]
- *** Added newlib execve stub [DP]
- *** Made ARP code garbage collection run on each ARP query [LS]
- *** Removed unused net_ntohl/net_ntohs functions [LS]
- DC  Added support for polling for packets on the BBA [LS]
- DC  Added a short delay after init on the LAN adapter, since mine seems to
      crap out if you try to access it too quickly after init [LS]
- *** Made net_ipv4 layer not pass around ethernet headers [LS]
- *** Made net_ipv4 checksum work right for odd byte count messages [LS]
- *** Modify networking code to work properly in an IRQ [LS]
- DC  Added glVertex2f support to KGL [Atani]
- *** Added inet_aton, inet_ntoa, inet_ntop, inet_pton functions and made
      inet_addr use inet_aton [LS]
- DC  Fixed code that did lvalue casts [LS]
- DC  Added in sector size patch [Donald Haase == DH]
- *** Use genwait rather than the condvar in the UDP code [LS]
- DC  Patched SDL with a patch that was quite old to fix audio and controllers [Bero]
- DC  Fixed the SDL timer [OneThirty8 == 138]
- *** Made net_ipv4_send function accept arguments that represent the fields of
      the IPv4 header, rather than a structure of the IPv4 header [LS]
- *** Fixed odd-sized messages in the UDP code [LS]
- *** Removed useless debug messages in UDP code [LS]
- DC  Added support for rates less than 9600 in SCIF driver [CG]
- *** Handle loopback sends more sanely in net_ipv4 [LS]
- *** Change behavior when a send is attempted to a host that does not have a
      cached ARP entry, making sends to new hosts actually work most of the time
      on the first try [LS]
- *** Fixed recv/recvfrom in the UDP code to actually unlock the UDP mutex if
      they have to wait [LS]
- DC  Added fs_dclsocket (dcload over fs_sockets) [LS]
- DC  Fixed SDL to not return incorrect mouse buttons [Cyle Terry == CT]
- *** Added implementations of read/write/seek in fs_socket [LS]
- DC  Fixed readdir on VMUS when the VMU is empty [CG]
- *** Removed useless getAlpha argument in Tsunami's drawable class [CT]
- *** Added reader/writer semaphores [LS]
- DC  Added example program for reader/writer semaphores [LS]
- *** Made Lua use fmodf rather than fmod [Harley Laue == HL]
- *** Fixed memory leak in UDP socket code when the mutex cannot be acquired
      and the code is being executed inside an IRQ [LS]
- DC  Added support for VMU beeping [DH]
- *** Added support for upgrading a read lock on a reader/writer semaphore to
      a write lock [LS]
- *** Added a recursive lock synchronization primitive [LS]
- *** Moved checking for free(NULL) up in code to avoid potential problems [HL]
- DC  fs_ramdisk.c: Don't allow opening a file with O_DIR [CG]
- *** Removed legacy libc and libm [HL]
- DC  Handle potentially misaligned outgoing packets in the BBA driver [LS]
- DC  Added g2_memset_8 function for doing a memset over G2 with locking [LS]
- DC  If a packet is < 60 bytes, pad it with null bytes for clarity, rather than
      just transmitting whatever random junk was in the transmit buffer from
      previous sends [LS]
- DC  Rewrote microphone driver to make it support the different encodings
      available to the hardware [LS]
- DC  Add maple_enum_type_ex function to return the nth device that is of the
      requested type and supports the list of capabilities listed (i.e, the
      function_data of devinfo for that function has all the bits set that are
      set in the cap parameter [LS]
- DC  Made vid_screen_shot support any of the video modes [DH]
- *** Fixes to the network stack to support sending/receiving broadcast packets
      properly [LS]
- GBA Fixed arch/types.h so the toolchain can compile. [HL]
- DC  Adjusted the flashrom_ispcfg_t structure to account for differences
      between PlanetWeb and DreamPassport [LS]
- DC  Added reading of the ISP settings from PlanetWeb to the flashrom code [LS]
- DC  Fixed various pieces of code that rely on flashrom_ispcfg_t [LS]
- *** Added an implementation of DHCP to the network stack [LS]
- DC  Added Dreameye driver that is capable of fetching stored images from the
      device. [LS]
- *** Added kthread_once function (think pthread_once) [LS]
- *** Added pthreads-like thread-local storage [LS]
- DC  Added in support for untextured PVR sprites and added support for the more
      correct polygon header to be sent for sprites [LS]
- DC  Added in some support functions for PVR modifier volumes (and an example
      program that uses them) [LS]
- DC  Added a modifier volume example using textures [LS]
- *** Added a simple statistics system to the IPv4 and UDP layers of the
      network stack [LS]
- *** Added a MTU value to the netif structure for maintaining the maximum
      transfer size of the adapter [LS]
- *** Added the ability to fragment IP packets, and made fragmenting respect
      the MTU [LS]
- *** Added a primary network thread that can be used for timer-based,
      repetitive network tasks (like DHCP renewals), and made the DHCP code
      utilize it [LS]
- *** Added rudimentary IP reassembly support [LS]
- *** Added support for IPv6 in the network stack [LS]
- *** Added support for TCP in the network stack [LS]
- *** Added setsockopt(), getsockopt(), and fcntl() functions, mainly for
      dealing with sockets. Removed the (now useless) fs_socket_setflags()
      function [LS]
- *** Updated patches to use GCC 4.7.0 and Newlib 1.12.0 [LS]
- *** Added initializers for transient semaphores, condvars, and mutexes and
      changed the way that they should be initialized in general [LS]
- *** Added a poll() function, as well as select() [LS]
- *** Added the ability to wake a certain thread with genwait and to specify
      an error code to wake them with [LS]
- DC  Use the fsca and fsrra asm mnemonics in the fmath code since they've
      been supported by binutils since 2004 [LS]
- DC  Detect the region/type of keyboard on attach and map keys in an
      appropriate manner [LS]
- DC  Give each keyboard its own queue of keys [LS]
- DC  Added low-level SPI support on the serial port as well as a block device
      interface for using an SD card with the homebrew adapter [LS]
- *** Added a CRC16-CCITT function [LS]
- *** Added dontwait, waitall, and peek flags for use with sending and receiving
      data on sockets [LS]
- *** Added fs_ext2 to be used with the SD card code (and fixed a lot of bugs
      with it along the way) [LS]
- DC  Added missing txrenv stuff to PVR sprites (thanks to Tvspelsfreak at the
      DCEmulation forums for pointing out it was missing) [LS]
- *** Change how threads are swapped to prevent a high priority thread from
      starving everyone else [LS]
- DC  Create a map file for the ARM code during compilation [CG]
- DC  Return the old border color from vid_border_color() [CG]
- *** Return status codes from fs_close() as is expected in POSIX [CG]
- DC  Actually support 2352 byte sector reads in the cdrom code (thanks to
      Multimedia Mike for noticing it was broken) [LS]
- *** Added fs_symlink() and fs_link() functions to the VFS [LS]
- DC  Fixed a delay loop in aica_get_pos() that was optimized away [CG]
- DC  Added -N to the ARM linker switches to prevent .data from being padded to
      a 32KiB boundary [CG]
- *** Use the O_CREAT flag in fs_copy() on the destination file [LS]
- DC  Added fs_ext2/SD examples sd/ext2fs (basic example showing mounting and
      file I/O) and sd/mke2fs (create a new ext2 filesystem on the SD card) [LS]

KallistiOS version 1.2.0 -----------------------------------------------
- DC  Fix to use DCARM7_CFLAGS when compiling ARM driver [Christian Groessler == CG]
- DC  Fix for typo in vmu_pkg_crc() (submitted by anonymous)
- DC  Fix for incorrect source address in maple packets [Jim Ursetto == JU]
- *** Fix fputs() to not put an extra "\n" [Walter van Niftrik == WvN]
- DC  Fix Makefile for vqenc to work in more cases [Dan Potter == DP]
- DC  Integrated irq_disable() and irq_enable_exc() so that exceptions are
      always enabled. [DP]
- DC  Added pvr_mem_stats() (like malloc_stats but for PVR) [DP]
- *** Removed SYSCALL() usage in favor of thd_block_now() [DP]
- *** Primary timers switched to wakeup interval rather than periodic. [DP]
- *** Fix uninitialized mutex in semaphores [DP]
- *** Added generic waits, and changed semaphores/mutexes to use them [DP]
- DC  Added timer_ms_gettime64() [DP]
- DC  Fix for potential incorrectness in NDEBUG mode in pvr_txr_load_ex [DP]
- DC  Remove float usage in timer_ms_gettime() [DP]
- *** More proper condvar impl using genwaits [DP]
- DC  Strip trailing dots on extensionless ISO filenames (thanks waltervn for
      pointing this out) [DP]
- *** Fix file descriptor owner bug in fdopen [Bero]
- *** Zlib workaround for KOS file descriptors being non-POSIX [Bero]
- *** Added more proper (mutex-paired) condvars, and tests [DP]
- DC  Tremor: bug fix for mono playback, guaranteed thread exit timing, added
      thd_sleep() to make threading more efficient [DP]
- *** Use dbgio_printk instead of dbgio_printf in printf [Bero]
- DC  System ASIC module now supports IRQ priority levels [DP]
- DC  CD-Rom driver much more thread-friendly [DP]
- *** 'struct netif' renamed to 'struct knetif' to avoid conflicts with lwIP [DP]
- *** Fix for initial '/' in fs_builtin pathnames [Bero]
- *** Moved addons' includes and output libs to under addons/ [DP]
- DC  Updated liboggvorbisplay to use vorbisfile funcs like libtremor [DP]
- DC  Set size to -1 while readdir'ing on /vmu so they appear as dirs [DP]
- DC  Filter chain support for snd_stream [DP]
- DC  Basic flashrom BIOS support [DP]
- DC  Improved PVR statistics reporting [DP]
- DC  Misc improvements to Parallax and Tsunami [DP]
- DC  Add Joliet support to iso9660 and fix a big huge bug in directory
      scanning [Bero, DP]
- DC  Support for alpha channels, PNG input, and KMG output in vqenc [DP]
- DC  New libkmg for loading KMG files output by vqenc [DP]
- *** Added byte_count field to kos_img_t for paletted and VQ'd data [DP]
- DC  Typo in broadband adapter driver flags [Wayne Moorefield == WM]
- DC  Switch to genwaits and remove extra timing in maple VMU module [DP]
- DC  Added skeleton PuruPuru/Jump Pack driver [DP]
- DC  New vmufs middle-layer driver and new fs_vmu that uses it [DP]
- *** Fixed thread non-safety in readpng [DP]
- DC  SPU module wasn't clearing all of sound ram on startup/shutdown [DP]
- DC  New libkmg for loading "KOS image" files from disk [DP]
- DC  Support for opening a stream from a descriptor in liboggvorbisplay [DP]
- DC  Parent-relative colorization and positioning in libtsunami [DP]
- DC  Misc bug fixes and improvements in libtsunami [DP]
- DC  Multi-format texture loading support, getpos() for fonts in plx [DP]
- *** fs_ramdisk attach/detach support [DP]
- *** Added a NOT_OWNER flag for kos_img_t for ROM images, etc [DP]
- DC  Added WIP native dc-load client [DP]
- DC  Added generic vblank hooking system [DP]
- DC  KM_DBG_VERBOSE support for PVR malloc [DP]
- DC  Improved texture memory size detection for debug messages in PVR [DP]
- DC  Switch to vblank for page flipping, stats on vertex buffer usage in PVR [DP]
- DC  Add support for load method flags in pvr_load_texture_ex [DP]
- DC  Add snd_sfx_stop_all() and mmap support for loading samples [DP]
- DC  Improved debug output for sound malloc [DP]
- *** Removed x86-specific code in endian.h [DP]
- DC  New kmgenc utility for pre-twiddling textures [DP]
- DC  Inside-int usability for cdrom_get_status() [DP]
- DC  Tray-open detection using vblank, improved fd invalidation support
      for fs_iso9660 [DP]
- DC  Persistent volume support for liboggvorbis [DP]
- DC  Font fuzziness cleanup and pseudo-newline support in Parallax [DP]
- DC  Added modem driver from Nick Kochakian [NK]
- DC  Added a bunch of fun Kosh builtins [DP]
- DC  Slightly more verbose death message for out-of-mem panic [DP]
- *** Added pure virtual function support in libk++ [DP]

KallistiOS version 1.1.9 ------------------------------------------------
- *** Added private data field, async and stat to VFS [Dan Potter == DP]
- DC  Fix for opening VMU files as dirs [Christian Groessler == CG]
- *** Added fs_mkdir and fs_rmdir [DP]
- *** Added fs_ramdisk (on /ram) [DP]
- *** Added mutex as a wrapper to semaphores [DP]
- *** Switched VFS to use real mutex support [DP]
- *** Added vfs_handler_t parameter to some VFS calls for private data usage [DP]
- *** Changed fs_romdisk to allow multiple romdisk mounts [DP]
- *** Added fs_copy and fs_load util functions [DP]
- *** Changed sem_wait() and sem_wait_timed() so it doesn't assert() if
      called from an interupt [DP]
- *** Added the dlmalloc debugger [DP]
- DC  Fixed bug with samples >64k looping accidentally [DP]
- DC  Added stereo sample support [DP]
- DC  Fixed some alignment issues in 3dutils in libdcutils [DP]
- *** Replace slightly broken atoi/atol with BSD versions [DP]
- *** Added endian.h from BSD [DP]
- DC  Port of OggVorbis "Tremor" lib [DP]
- DC  Added leak checker for PVR malloc [DP]
- DC  NULL parameters are allowed to timer_ms_gettime now [DP]
- *** malloc_debug is now platform independent [DP]
- DC  libdcutils has been removed; most pieces moved elsewhere in KOS [DP]
- DC  Adventure example should compile more places now [DP]
- DC  Added mat_trans_single3() [DP]
- DC  Calling pvr_list_begin() when a list is opened closes the old one first [DP]
- DC  Added wav2adpcm utility [Bero, DP]
- DC  ADPCM samples support in sfxmgr [DP]
- DC  Added 2D PVR util library Parallax [DP]
- DC  Added C++ scene graph lib Tsunami [DP]
- DC  Added frame pointer macros [DP]
- DC  Ability to hook into "double faults" [DP]
- DC  Stack tracing functions for FRAME_POINTERS mode [DP]
- *** Assert hooking capabilities, stack trace from assert when possible [DP]
- *** libtga wasn't setting format of kimg's (thanks dvanbler)
- DC  snd_init() called more than once would freeze (thanks anonymous)
- DC  Fixed "dunno" field in cdrom TOC structure (thanks bjonte)
- DC  Added GDB stub support [Jason Fritcher == JKF]
- DC  Fix for libconio to remove some duplicated code [Jim Ursetto == JU]
- DC  Timing test code for tremor and sndoggvorbis, and race condition fix
      for quick starting/stopping of songs. [DP]
- DC  Fix for loading 3-channel PNGs into an alpha-enabled buffer [DP]
- DC  Fix in libconio for incorrect output target when using dc-load-ip
      console [DP]
- GBA Code sync with Gil Megidish's GBA code base [Gil Megidish == GM]
- DC  Updates to the AICA driver due to Yamato's new docs [DP]
- DC  PVR texture DMA support [Roger Cattermole == RC]
- DC  sfxmgr changed to allow unlimited sound effects [DP]
- *** fread() fix if nmemb < size [GM]
- *** new and delete in libk++ accept size_ instead of unsigned int [GM]
- *** Fixed many warnings in the build [GM]
- DC  Disable IRQs during screen shots to make sure you get a coherent pic [DP]
- DC  Added plasma example [DP]
- DC  Some efficiency fixes in the thread scheduler [DP]
- DC  Some init/shutdown cleanups for libconio [DP]
- DC  Added libkosh, a library version of Kosh for debug purposes [DP]
- DC  Generic mode system for vid_set_mode, fixed centering on VGA [DP]
- DC  Cleaned up MMU support, added some MMU examples [DP]
- DC  Maple only queries U0 for each port for attach/detach now [DP]
- DC  Added a rudimentary (and slightly abusive :) stat call to fs_vmu [DP]
- DC  Added spu_master_mixer() to control the master mixer [DP]
- DC  Added irq_get_handler and irq_get_global_handler [DP]
- PS2 Initial skeleton port for PS2 RTE added [DP]
- DC  Misc cleanup in dcplib [DP]
- DC  Added INIT_QUIET and INIT_NO_DCLOAD for "production" versions [DP]
- *** Fix a startup error when booting the original kernel thread [DP]
- *** dbglog short-circuits to dbgio_printk to save some time [DP]
- DC  Fixed up SYSCALL macro to be much less broken [DP]
- *** Added sem_trywait() as a non-blocking semaphore wait [Bero]
- *** Added thd_wait() to wait for thread death [DP]
- *** Double-advancing gettimeofday() fixed [DP]
- DC  Added some consts in the oggvorbis libs [DP]
- DC  Added a VQ encoder and a VQ example [GM]
- DC  Added SDL port from Bero and Lawrence Sebald [Lawrence Sebald == LS]

KallistiOS version 1.1.8 ------------------------------------------------
- DC  Fixed two more memory free problems in OggVorbis [Dan Potter == DP]
- DC  Fixed GL_POINTS [Paul Boese == PB]
- DC  Fixed problem with setting gl_cur_texture to gl_null_texture in
      glmisc.c [PB]
- DC  Added "navi" subarch for my hardware experimenting work [DP]
- DC  Fixed a bug in the cdrom drive which caused a lockup if the tray
      was open during startup, and fixes compatability with navi [DP]
- DC  Added GL_POLYGON and GL_QUAD_STRIP to gldraw.c. Thanks to Jesse Ruffin :)
      [Jesse Ruffin == JR]
- DC  Various fs_vmu fixes: properly zero out directory entries on unlink,
      confine user writes to user data area, file blocks no longer cleared
      on unlink, allow writing to existing files, implement seek/mmap,
      O_TRUNC support, case-insensitive port in path, improved error
      checking and various cleanups [Jim Ursetto = JU]
- DC  New "public" maple API (maple_enum_*) [DP]
- DC  Prevent FPU exception on underflow (DN=1, thanks Andrew!) [DP]
- DC  Fix for non-square PNG loading [Fredrik Ehnbom = FE]
- DC  Fixed race condition in snd_stream for multi-threaded operation [DP]
- DC  Stack underrun check for threads, fixed thread pwd inheritance [DP]
- *** Changed gentexfont to include more glyphs by default [DP]
- DC  lwIP support for dcload-ip [Andrew Kieschnick == ADK]
- DC  irq.h fixes and generic trapa handler support [Jason Fritcher == JKF]
- DC  Added vmu_parse function [JU]
- DC  Changed snd_stream callback to return an actual "got" value,
      added a timeout for kick_aica(), added checks so that re-initting
      the snd_stream lib won't stop currently running sound effects [DP]
- DC  Added seamless looping support for OggVorbis [DP]
- DC  Fix for "adventure" conio example under Cygwin [DP]
- *** Added "imageload" library [Jeffrey McBeth == JBM]
- DC  Added arch_exec_at [Scott Robinson == SR]
- *** Fix ar->$(KOS_AR) in lwIP Makefile [JKF]
- DC  Fix potential crash in vmu_close [JU]
- DC  New more generic sound driver [DP]
- *** Ported strtod and strtoul from BSD [DP]
- *** Include stddef.h in stdlib.h for offsetof() among other things [DP]
- *** Port of the Lua scripting language [DP]
- *** Added rule for 'S' (preprocessed assembly) to 'o' [DP]
- DC  Trilinears Z-Clipper for GL_TRIANGLES. Includes demo [Marc Hall MH]
- DC  Added Experimental volume modifier stuff to pvr and kgl [PB]
- *** Added PCX loader for libimageload [JBM]
- *** Fix for BMP loader in libimageload [JBM]
- DC  Japanese support for biosfont [Kazuaki Matsumoto == KM] [DP]
- DC  Fix a NEARZ clipper bug in KGL. Misc Fixes. Added storage for
      frustum atttributes [PB]
- DC  Change for fs_dcload that lets console output keep going out over
      dcload-ip up to the last second [DP]
- DC  Removed some assert_msg's in KGL to make threaded programming with
      these more usable [DP]
- DC  Replaced cheesoid sound allocator with a real best-fit one [DP]
- DC  Fixed error handling for out-of-texture-ram so it doesn't crash
      the entire program [DP]
- DC  Left out some "break" statements in pvr_texture.c (thanks Mike Z) [DP]
- DC  Palette format support for PVR (thanks Mike Z) [DP]
- *** Fixed dirent_t to also be "struct dirent" [Christian Groessler == CG]
- DC  Added "volatile" in counters in maple [CG]
- DC  Fix for CDDA volume/panning [Fredrik Ehnbom == FE]
- DC  Improvement for randnum() [JU]
- DC  Added FASTSOUNDLIB to libmodplug flags [JU]
- DC  Enable OCRAM on init with INIT_OCRAM init flags [JKF]
- DC  Allow exceptions during G2 operations to catch bugs [DP]
- DC  Added arch_get_ret_addr to allow getting the return address from a func [DP]
- DC  Added channel inits on init for SPU, to fix CDDA [DP]
- DC  Changed spu_cdda_* functions to be a bit more sane [DP]
- DC  Added CDDA example [DP]
- DC  Added MAPLE_FOREACH macros [DP]
- DC  Changed libdcutils funcs to take pvr_ptr_t's instead of uint32's [DP]
- DC  Removed deprecated TA compat API, and kos_init_all/kos_shutdown_all [DP]
- DC  Removed deprecated init macros (BASIC_ENABLE, etc) [DP]
- DC  Updated libjpeg and libpng to use pvr_ptr_t's and PVR API [DP]
- DC  Updated Kosh to PVR API [DP]
- DC  Removed GhettoPlay/S3M in favor of GhettoPlay/Vorbis for a sample [DP]
- DC  Changed VMU low-level API to use maple_device_t [DP]
- DC  vmu_icon_init in libdcutils changed to vmu_set_icon, and it now
      sets the icon on all VMUs [DP]
- DC  readdir support in fs_vmu for "/vmu" [CG]
- *** Added strtol and _strupr [Brian Peek == BP]
- DC  Fixed theme support in libconio, and other misc cleanup [DP]
- DC  Moved Kosh to "conio" and ported to libconio [DP]
- DC  Added serial console support for libconio [DP]
- DC  Updated liboggvorbisplay to 1.0 Final [Thorsten Titze == TT]

KallistiOS version 1.1.7 ------------------------------------------------
- DC  Fix for 320x240 on NTSC TVs [Jim Ursetto == JU]
- DC  Fix for readdir in fs_dcload [Bero]
- DC  Fix for libjpeg's jpeg_to_texture [Bero]
- *** Added assert(), assert_msg(), and assert.h [Dan Potter == DP]
- *** Fix for feof()/ferror() in stdio.c [Brian Peek == BP]
- DC  Added gluLookAt() [James Susinno == JS]
- DC  New PVR API added to replace old "ta" API [DP]
- *** New network API started [DP]
- DC  Experimental SPU DMA usage has been removed for now (it was causing
      issues with CD access) [DP]
- DC  Added DC port of PLIB [Peter Hatch == PH]
- DC  Fixed IRQ bug for non-threaded mode [Roger Cattermole == RC]
- *** Added support for PWD in non-threaded mode [DP]
- DC  Ported 2ndmix example to PVR API [DP]
- *** Added conditional compilation for addons and examples in C++ [DP]
- DC  Added pauses to some more libdream examples [DP]
- *** Port of libbz2 [Sven Oliver Moll == SOM]
- *** Changed around build process a bit check the README for
      more info [DP]
- *** Libc split into seperate directory [DP]
- DC  Renamed current g2_* stuff to asic_* [DP]
- DC  Added new "g2bus" module to handle writing to the G2 bus [DP]
- DC  Fixed default AICA program [RC]
- DC  New streaming sound / sound effects library [DP]
- *** Changed dbgio_printf -> printf and added NDEBUG in thread.c [DP]
- DC  Fixed include arm/aica_cmd_iface.h to mp3/arm/aica_cmd_iface.h [BP]
- *** Cygwin fix for genromfs [Florian Schulze == FS]
- DC  Rockridge fix for iso9660 [Takayama Fumihiko == TF]
- DC  Port of XMMS' modplug [FS]
- DC  Fix for store queue alignment [Andrew Kieschnick == ADK]
- DC  Fix for stricmp/strnicmp problem with differnet length strings [ADK]
- DC  More complete AICA driver [FS]
- DC  atexit() support [FS]
- DC  Circular buffering support for sndstream [FS]
- *** Added atol() to libc [BP]
- *** Added IRQ safety primitives to spinlock and malloc [DP]
- DC  Double fault patches for better error handling [DP]
- DC  Fixes for moved files, and texture allocation support for
      libpng [Jeffrey McBeth == JBM]
- DC  New maple system [DP]
- DC  Added first working version of Table Fog to PVR API stubs [Paul Boese PB]
- DC  Ported KGL to new PVR API and Merged in Benoit Millers Changes.
      NOTE: glRotatef now takes angle in degrees; Maths in gltrans is
      completely rewritten and should be more GL compatible. [PB]
- DC  Created new KGL demo/example subdirectory /examples/dreamcast/kgl.
      moved gl under kgl/basic/gl. Added Benoit Millers nehe02-nehe09
      ports to kgl/nehe and texenv example under /kgl/basic. [PB]
- DC  A couple of OggVorbis fixes [Thorsten Titze == TT]
- DC  Added _start to work with sh-sega-dreamcast GCC / GCC 3.0.4 [DP]
- DC  Added timer_ms_gettime() for the number of milliseconds since startup [DP]
- *** Added gettimeofday(), mktime(), and localtime_r(); fixed time() [DP]
- DC  Fixed clash with newlib's time.h [DP]
- DC  Fixed rtc_unix_secs() [DP]
- DC  Added clock example [DP]
- DC  Added pvr_set_bg_color to glClearColor in glmisc.c [PB]
- DC  Added texture wrapping enums and functionality to KGL. Cleaned up
      glTexParameteri in gltex.c in the process. [PB]
- DC  Added texwrap example [PB]
- DC  Fixed some locking issues, added real date/time support to fs_vmu [DP]
- DC  Added vmu_pkg_* for handling VMU file headers [DP]
- DC  Added fs_vmu unlink() [BP]
- DC  Added glKosMatrixIdent() and glKosMatrixApply() to allow for optimized
      direct-rendering access, along with mat_trans_single() [DP]
- DC  added tunnel demo [PB]
- *** Newlib libm now included with main distro (though still a bit DC specific) [DP]
- DC  Created KGL programming reference in LyX [PB]
- *** Implement fputc and O_TRUNC [JU]
- DC  Fix for modesize.y % 32 != 0 [DP]
- DC  Fix for compilation on NetBSD [Christian Groessler = CG]
- DC  Patch to make adding builtins easier in Kosh [SOM]
- *** Updated zlib [JBM]
- DC  Fix glViewport to correct location of origin [PB]
- DC  Added glScissor function to KGL [PB]
- DC  Added scissor test under kgl basic examples [PB]
- DC  Queueing support for OggVorbis and snd_stream [DP]
- *** clock_t/clock()/BUFSIZ for ANSI C [JBM]
- DC  KGL now uses pvr_poly_cxt_t structs and pvr_poly_compile. Also
      resolves some blending problems [PB]
- DC  Added basic UBC support [DP]
- DC  Configurable exit support (return, menu, reboot) [DP]
- DC  KGL now uses pvr_poly_cxt_t structs and pvr_poly_compile. Also
      resolves some blending problems [PB]
- DC  Enabled glDepthFunc() and remapped GL to PVR depth functions so they
      work as expected (the ones I could test anyway) [PB]
- DC  PNG loader cleanups, removed O'Reilly code [JBM]
- DC  Fixed vid_empty() to make it actually start at VRAM base [DP]
- DC  Changed init process and threading (see release notes) [DP]
- DC  Added screen-shot facility [DP]
- *** Added png_write [JBM]
- *** Added timeout-capable semaphores [DP]
- DC  Fixed a bug in syscall.c which probably didn't affect anything yet [DP]
- *** New (slightly kludgy for now) port of lwIP to KOS NetCore API [DP]
- DC  Fixed memory leak in libjpeg (thanks Jacob) [DP]
- *** Fixed a big in gettimeofday() [CG]
- *** malloc_debug added calloc() [DP]
- DC  Double-free fix for fs_dcload [DP/BP]
- DC  Cleaned up a massive memory leak in liboggvorbisplay [DP]
- *** Added readdir support for fs_romdisk [DP]
- DC  Now use assert/assert_mesg to carp on user programming errors in KGL [PB]
- DC  Use direct render API in gldraw to submit vertices to TA [PB]
- *** Platform independent image functions [DP]
- *** Added vcheck.py script for CVS assistance [DP]
- *** Split pcx functions into libpcx, adapted to PII funcs [DP]
- *** Split tga functions into libtga, adapted to PII funcs [DP]
- DC  Added POSIX-style arch_exec() function [DP]
- *** Fix for zlib compression [JU]
- DC  Added kgl benchmarks directory with trimark and quadmark [PB]
- DC  Fix for 320x240 on VGA box [CG/DP]
- DC  Updated examples to latest API changes [DP]
- DC  Added controller button combo callback [DP]
- DC  Fix all examples makefiles to use $KOS_STRIP environment variable [PB]
- *** Added beginnings of libk++ (tiny libstdc++ replacement) [Gil Megidish/DP]
- DC  Adapted C++ examples to use libk++ [DP]
- DC  Added libconio (adapted from Kosh) for "console" programs [DP]
- DC  Added wump and adventure examples for libconio [DP]

KallistiOS version 1.1.6 ------------------------------------------------
- DC  Fix for using resolutions other than 640x480 with TA [David Kuder == DCG]
- *** New version of dlmalloc with better thread safety [Dan Potter == DP]
- *** Misc fixes for the build process [Benoit Miller == BM]
- *** C++ compilation rules for cpp->o [BM]
- *** Beginnings of BSD-style C++ header support [DP]
- DC  G2 DMA locking for maple and SPU DMA [DP]
- DC  Fixes to SPU DMA to make it behave with maple and other DMAs [DP]
- DC  Default to initting SPU DMA during initall() [DP]
- *** ANSI stdio wrappers [Tobias Gloth == TG]
- DC  Experimental SPU DMU usage in mp3lib [DP]
- DC  GCC 2.x compliance fixes (var decls inside functions) [BM]
- *** Import of BSD ctype [BM *]
- *** wchar support and other ANSI fixes [BM]
- *** Lots of headers now have DECLS for C++, more on the way [DP]
- DC  Added -fno-exceptions to the default CPPFLAGS in environ.* [DP]
- *** Added C++ low-level memory primitives (__builtin_new, etc) [DP]
- DC  Added a C++ version of gltest to the examples tree [DP]
- DC  Added new 768xXXX modes [DCG]
- *** Misc source cleanups [DP]
- DC  ctor/dtor support [DP]
- *** zlib port [Jeffrey McBeth == JBM]
- DC  pnglib port plus DC texture loader [JBM]
- DC  Added cdrom_get_status() to check GD-Rom drive status [DP]
- DC  Updated liboggvorbis from RC3 [Thorsten Titze]
- *** Fixed a problem with VFS when threads weren't enabled [DP]
- DC  Cleaned up cruft in DC spinlock.h [DP]
- DC  Pre-bundled libm.a updated to latest newlib release [DP]

* Xavier Bouchoux sent this to me earlier, but I was too lazy to get
  it integrated ^_^;

KallistiOS version 1.1.5 ------------------------------------------------
- DC  Fix for spu_write_wait() -- it was doing the opposite of what it
      was supposed to! (oops!) [Anders Clerwall == Scav]
- DC  New matrix.s [Mathieu Legris] -- note that there are now some
      alignment constraints on the usage of the matrix functions.. please
      see matrix.s for the comments if you use it!
- DC  KGL support for the new matrix.s [Andrew Kieschnick == ADK]
- DC  New video.c / video.h with a real mode table, and support for
      some PAL modes and 256x256! 800x608 is apparently still
      a bit broken in this one, so if anyone is actually using it you
      might have to tweak just a bit. [Scav]
- DC  Fixed a potential race condition in kernel/main.c [Dan Potter == DP]
- *** Added some new libc stuff from BSD (abs, labs, strdup, qsort, and some
      misc is/to upper/lower funcs)
- DC  Added an early implementation of alpha-blended polys to KGL [DP]
- *** Semaphores and condition variables weren't getting initialized [DP]
- DC  First pass at SPU DMA [DP]
- *** New isdigit() and [DC] a biosfont patch [Warren Moore]
- DC  New more general twiddle function [Vincent Penne == VP]
- DC  TA frame counter, paletted texture type defines [VP]
- *** abort() function [VP/DP]
- *** atoi, dtoa, and floating point printf support [VP]
- DC  randnum() fix [VP]
- DC  Ported over the simple serial console from KOS-MMU [DP]
- DC  Inline TA commit functions [VP]
- DC  Updated gl example to show translucency [DP]
- *** Added architecture checks in header files
- *** Fixed some prototype errors with index, rindex [?]
- DC  Fixed turning off vertical smoothing on VGA [DP]
- DC  Added polygon culling controls for KGL [ADK]
- DC  Ported up MMU functions from KOS-MMU [DP]
- DC  Imported liboggvorbisplay and GhettoPlay adapted to OGG [Thorsten Titze]

KallistiOS version 1.1.4 ------------------------------------------------
- DC  Store queue support [Andrew Kieschnick == ADK]
- DC  New and improved matrix math routines [ADK]
- DC  Patch to KGL to clip polygons with bad w value [ADK]
- DC  Patch for serial I/O that does not reset the baud rate if it's already
      been set. This should eliminate a lot of problems with mismatched
      serial baud in dcload [ADK]
- DC  Patch to fix GL_QUADS constant [Greg Cooksey]
- DC  ftan support, plus KGL usage [Andrew Kieschnick == ADK]
- DC  Fix for iso_ioctl
- DC  New spinlock code works a lot better [ADK]
- DC  Fixed a bug where thd_enabled wasn't being set to 1 [ADK]
- DC  Render done seems to work again, so it's now re-enabled [ADK]
- DC  Added 'menu' command in KOSH to exit to the DC menus [Dan Potter == DP]
- DC  Added rtc_unix_secs() support for reading the current date/time [DP]
- DC  Fixed some problems in VMU writing related to timing and a mystery
      command (thanks to an oooold message from Nagra) and also did some
      fixes to fs_vmu. Please see the notes in README, this code still
      isn't really stable. [DP]
- DC  Added a new 'hello' example in the DC examples tree which shows
      a basic project skeleton which you can start with. [DP]

KallistiOS version 1.1.3 ------------------------------------------------
- DC  Included initial test version of KallistiGL (addons/libgl)
- *** strstr.c was not getting included in the compile for some reason [Regex]
- DC  Fixed bug that could cause fs_iso9660 to run out of handles [James Surine]
- DC  New inline math functions [Andrew Kieschnick]
- DC  Added (currently non-working) MPGLIB sources
- DC  Some more Makefile build fixes
- DC  Still yet more joy of ISO fncompare() fixes [Brian Peek]
- DC  Changed TA far Z clipping plane to be out even farther
- DC  Fixes for matrix.s to make it use W properly [Andrew Kieschnick]
- DC  libos wasn't being built; fixed

KallistiOS version 1.1.2 ------------------------------------------------
- DC  Fixed over-initialization of VRAM (sorry, didn't realize it was wrong)
- DC  Fixed some dc-load init/shutdown bugs (adk)
- *** Fixed a bug in the global Makefiles that made it not process
      the "SUBDIRS" entries normally
- DC  PVR functionality ("ta" module) has been seperated into its own
      subdir, where it will eventually gain more functionality and be
      reorganized.
- DC  As part of the above reorganization, TA initialization is no longer
      done automatically; you can do this by adding TA_ENABLE to the
      call to kos_init_all (see below).
- DC  vid_set_mode() has been simplified to take only two arguments; a
      new function vid_set_mode_and_cable() is now there if you want to
      change cable types manually for some reason.
- DC  kos_init_all() has changed to a more flexible format; PLEASE LOOK
      at the examples to see how!
- DC  Fixed a bug in fs_dcload that made a listing of /pc not work

KallistiOS version 1.1.1 ------------------------------------------------
- *** Per-thread path functions are back now, if threads are enabled.
- DC  dc-load console and file system support is now integrated
- DC  The startup procedure has changed (i.e., how you initialize the
      library mode). Please see the dreamcast "2ndmix" example for
      details.
- DC  MP3 player lib and S3M player lib have been integrated (though the
      S3M lib is a bit incomplete as of yet)
- DC  JPEG lib, PVR and other utils from DC Tonic's libdemocd now included
- DC  More OS-mode support
- DC  Semaphore and Condition Variable sync primitives re-imported from KOS-MMU
- DC  Updated the FAQ for 1.1.x
- DC  Included the Newlib libm in binary distributions
- DC  Added functions for DC's "hidden" sin/cos/sqrt functions (dc/fmath.h)
- DC  Added CDDA functionality in the cdrom and spu modules; also added a
      new "cdrom_spin_down" call to manually spin down the CD (thanks maiwe!).
- DC  Fixed a problem where some things (hardware, irq) might be de-initted
      even though they weren't initted (and cause strange problems)
- DC  Libdream examples now ported and included in the DC examples dir

KallistiOS version 1.1.0 ------------------------------------------------
- Complete rework of the entire OS structure. Many of the incorporated
  changes and cleanups were ported over from the ill-fated KOS-MMU project.
- KallistiOS is now primarily built as a library. It has always worked this
  way in the past, but now the focus is on the library version rather than
  the OS version. All non-library-essential items have been moved out of the
  kernel tree and are currently somewhat broken. These will be fixed over
  the next couple of releases.
- KOS goes multi-platform! All architecture specific pieces are now moved
  into the 'kernel/arch' directory.
- A new GBA port was added for Nintendo(tm)'s Gameboy Advance(tm). Not much
  there yet for GBA, but that will change shortly.
- Everything is now compiled with -Wall and all warnings as of GCC-20010507
  are cleaned up.
- New threading module, including proper condition variables, semaphores, and
  microkernel-style message passing.
- Tiny PCX loading function now included for GBA
- New FS call fs_mmap() added to support using ROM files as const arrays.
- arch_exit() and arch_reboot() added for escape-hatch functionality (if
  your program is hosed and you know it, call one of these to bail in
  a nice manner)
- Threading should no longer be essential in any part of the system that
  does not explicitly depend on it (e.g., semaphores).
- Mutexes have been renamed to spinlocks (which is what they were anyway)
  and moved into a header file for inlining.
- Serial I/O on DC now times out after a second or so and disables itself
- Lots more that I can't remember!

KallistiOS version 1.0.0 ------------------------------------------------
- Turn off Y scaling on VGA box
- Added render-done interrupt support, to support lower frame rates
- Added rudimentary render-to-texture support
- Added semaphore and mailbox primitives to thread ABI
- Added thd_schedule_next, which the TA routines now use to reduce
  TA thread overhead to almost nothing
- Added fs_getwd() and fs->getwd()
- fs_romdisk is now case-insensitive
- init.klf now takes an optional command line parameter of the rc.boot name
- Added serial ABI (thanks Brian Peek)
- fs_iso9660 has improved cacheing now; a seperate data and inode cache is
  kept so that directory info doesn't have to be re-fetched after loading
  a large file. Also increased the number of cache buffers and got rid of
  the moronic init_percd() on every file open behavior.
- Fixed bug in fs_iso9660 that caused Rockridge file names to be
  case sensitive
- Added sprintf in libc
- Kludged around a bug in maple (for now) that would trash thread structures
  at random (buffer overrun in DMA)
- Added malloc() debugger malloc_debug.c in the 'mm' directory. See that
  file for usage notes.
- Fixed some (probably irrelevant) memory leaks in startup/shutdown code
  for KOS
- Added an extra serial_init() call in startup/main.c so that serial output
  works from the very beginning.
- SVCMPX now fails (correctly) if it hasn't been initialized yet.
- Fix for Gameshark and other 3rd party VMUs that don't properly return
  an error code when trying to write to the VMU LCD screen (thanks Andrew
  Kieschnick)

KallistiOS version 0.90 -------------------------------------------------
- Fixed a bug in svcmpx that would return a fake service if you didn't have
  the named service (thanks to Andrew Kieschnick for finding that one).
- Fixed build on Cygwin for genromfs (thanks Florian Schulze and Brian Peek)
- Fixed bug in bin2o on the cmdline help (I dunno why it worked at all!)
- Updated "goals.txt" document to reflect the changes since before KOS
  was started. It was still amazingly on-track but there are a few things
  that have changed since then.
- Inclusion of new "configure" utility for setting up compilation defaults.
- Added new G2 bus module that handles G2 interrupts; will add more later
- Fixed a bug in TA that caused problems with large scenes (thanks
  Andrew K. again)
- Updated TA to use new G2 module
- Fixed some build things that I found when switching to BSD (this ought
  to help everyone building).
- Mutexes are now inactive inside interrupts, to avoid a double-fault
  that causes a reset of the DC. One result of this is...
- BSOD is back (finally), though it only works over the serial port as a
  general rule.
- Imported BSD's sys/queue.h as bsd/queue.h
- New thread scheduler that uses priority queues and an idle task (so
  the real thd_sleep ought to work again).
- Fix for trailing '.' in fs_iso9660: some CD burning software adds a dot
  if there isn't one elsewhere in the filename (thanks Brian Peek).
- Added semaphores to the thread manager.
- Added mboxes to the thread manager.
- Added labels and pwds for threads; labels will be for eventual process
  listing facilities. VFS uses pwd to resolve relative paths (somewhat).
  Kosh also now supports this facility.
- Imported lwIP BSD-licensed TCP/IP stack; it's still pretty broken
- Fixes to the RockRidge code (AndrewK)
- load_and_fork() now takes argc,argv also
- Added new userland utility, "init" (see docs/FAQ).
- fs_romdisk now supports directories
- Although this doesn't really affect anything in the code, the naming
  convention for KOS executables is now to make their extension '.klf'
  instead of '.elf'.
- Default 'zclip' in TA module is now 0.01

KallistiOS version 0.80 -------------------------------------------------
- Changed the licensing terms to full BSD-style.
- Fixed the "VGA tearing" bug for real this time (scanline int); TA should
  now be active and work in all video modes (in theory). 800x608 remains
  "experimental".
- Fixed the "tile 0 bug", which was really stupid: it was just clipping
  tile 0 as I had requested in the polygon header.
- Added new bin2o util that converts a binary into an object file for
  inclusion in the link process.
- Tightened thread locking code and irq disable code: there are still some
  situations where two threads can enter a critical section, but doing it
  "right" put an incredible load on the CPU. Thus, I just tried to minimize
  the possibility.
- Fixed a bug in 320x240 setup for RGB cables and VGA offset for 640x480 so
  it's the same as official games.
- Fixed frame buffer size in 640x480; this prevents the first bits of your
  texture from showing up on the bottom of the screen.
- Added a new ta_set_buffer_config() so that you can set the TA parameters
  like active lists and buffer sizes before calling init.
- Integrated Andrew Kieschnick's RockRidge NM extension patches for the
  ISO9660 file system.
- Added new romdisk file system. This is intended as a general replacement
  for the old "builtin" file system, though builtin still has its uses too.
- Added conio->check_getch() in Kosh and added support for that to
  Streamtest; also added conio->freeze() and conio->thaw() so that you
  can run compliant apps from Kosh now. This is just a temporary hack
  and will be changed later, but it works for now.
- New upstream version of Streamtest code (from our game).
- Increased default thread stack space again, this time to 64k. Tune to
  your liking in include/kallisti/config.h.
- Simplistic TA texture allocation system; names of texture_* funcs have
  changed; please see ta.c or ta.h.
- BIOS font API now supports opaque or not; the bfont_* functions have
  changed; please see biosfont.c or biosfont.h.
- Added default disclaimer screen for use in bootable KOS applications.
- Included new version of 2ndmix intro/demo and the original song with
  the romdisk image.
- Added the beginnings of a FAQ.

KallistiOS version 0.7
- Added some "const" keywords here and there, and made an effort to remove
  most of the in-block stack variables and in-var initializations. There are
  still a few in userland programs (jam notably).
- Most things now work with default optimiztions (-O1 plus some other things).
  -O2 seems to work for that matter, but I'm not pushing it yet =)
- Increased max simultaneous open files on /bi to 8
- Fixed iso_seek() for /cd
- Added some thread safety stuff in /pc (serconsole) and fixed some memory
  leaks in there. It still doesn't work right with threads. Some reciprocal
  fixes in konsole.
- Added some DMA-safety things in maple (timeouts, etc)
- Added mutex init in maple (oops!!)
- TA has a completely new buffer allocator now that takes texture memory into
  account. Also texture_map() has changed, all texture offsets should start
  at zero and will be mapped by TA automatically.
- TA now does almost everything relevant inside its interrupt for improved
  rendering response time. It also resets after each frame in case the last
  one didn't finish (this is an improvement from locking up the TA =). The
  next version ought to properly wait until the render is done.
- Moved several config options (like thread stack size, etc) into config.h
- Fixed a lot of pointer/heap corruption bugs and memory leaks in elf.c
- Fixed memory leak in process.c (ps_load_and_fork wasn't freeing the image)
- Added 'LIBS' var in userland's Makefile.prefab
- Cleaned up a few things in JAM (including removing "required" mouse support)
- Changed Kosh's \r and \n handling to be more Unix-like
- Removed a few debug lines in libk
- New userland program "streamtest" demonstrates the beta streaming AICA
  driver, and includes a DC/KOS port of XingMP3 from FreeAmp. Note that
  compiling this program from scratch requires the ARM compiler and a
  working libm from newlib.

KallistiOS version 0.6 --------------------------------------------------
- First release<|MERGE_RESOLUTION|>--- conflicted
+++ resolved
@@ -157,11 +157,8 @@
 - DC  Removed "navi" subarch, moved code to addons/libnavi [LS]
 - *** Removed (completely unsupported) support for GCC 3.x and older [LS]
 - *** Add timespec_get C11 function to koslib's libc [LS]
-<<<<<<< HEAD
+- DC  Added timer_ns_gettime64() and performance counters [AB]
 - *** Added check to allow strict C++17+ to use timespec_get [FG]
-=======
-- DC  Added timer_ns_gettime64() and performance counters [AB]
->>>>>>> 8017df8c
 
 KallistiOS version 2.0.0 -----------------------------------------------
 - DC  Broadband Adapter driver fixes [Dan Potter == DP]
