
<div align="center">
  <img src="https://github.com/KallistiOSUnchained/KallistiOS/blob/a8d60d21201e5ddb07fa9daec4c5d9694283a38a/doc/kos_logo.svg" width="200" height="200">
</div>
<div align="center">
  <h1 align="center"><strong>KallistiOS (Unchained)</strong></h1>
  <p align="center">
    Independent SDK for the Sega Dreamcast
    <br />
    <a href="https://kallistiosunchained.github.io/KallistiOS/"><strong>Explore the docs »</strong></a>
  </p>
</div>

# Goal

This fork of KallistiOS [KOS](https://github.com/KallistiOS/KallistiOS) is here to stay in sync with the official version while also adding our own mix of fixes, new features, libraries, and examples. Our goal is to include things that might not fit into the main project due to different creative approaches, giving developers a bit more flexibility and room to experiment in the Dreamcast dev scene.

A comprehensive list of enhancements and differences are available [HERE](https://github.com/KallistiOSUnchained/KallistiOS/wiki/KOS-Unchained:-Improvements-Over-KOS-Proper). 

# Overview

KallistiOS is a development library and operating system for the Sega Dreamcast game console, developed independently from Sega entirely by free software developers. Its flexible permissive license allows both homebrew and commercial use with little restrictions besides proper attribution. As a result, it powers most homebrew and commercial indie releases for the platform. Interfaces and drivers are included for a significant portion of the Dreamcast's hardware capabilities and accessories, including modifications created by hobbyists. 

<<<<<<< HEAD
KallistiOS offers a modern, programmer friendly environment for the vintage Dreamcast system. The distribution includes [scripts for building and installing a cross-compiling toolchain](https://github.com/KallistiOSUnchained/KallistiOS/blob/master/utils/dc-chain/README.md) using the latest GCC, Binutils, and Newlib. This allows for full support for C17 and C++20 standards and libraries, as well as various POSIX APIs. Preliminary support exists for C23, C++23, and Objective-C.

KallistiOS also features a package manager called [**_kos-ports_**](https://github.com/KallistiOSUnchained/kos-ports) which gives developers the power to build and include a rich set of add-on libraries for various common audiovisual formats (jpg, png, mp3, ogg, mpeg), compression formats (libbz2, zlib), scripting languages (Lua, Tcl, MicroPython), gaming APIs (OpenGL, OpenAL, SDL), and many more.

## Core Functionality
- Concurrency with Kernel Threads, C11 Threads, C++11 std::thread, POSIX threads
- Virtual Filesystem Abstraction
- IPv4/IPv6 Network Stack
- Dynamically Loaded Libraries and Modules
- GDB Debugger Support

## Dreamcast Hardware Support
- Optical Disc Drive
- Low-level 3D PowerVR Graphics 
- SH4 ASM-Optimized Math Routines
- SH4 SCIF Serial I/O
- DMA Controller 
- FlashROM Filesystem
- AICA SPU Sound Processor Driver
- Cache and Store Queue Management
- Timer Peripherals, Real-Time Clock, Watchdog Timer
- Performance Counters
- MMU Management

## Peripherals and Accessory Support
- Standard controllers, expanded controllers with additional buttons and dual analog sticks 
- Arcade Sticks and Twin Sticks
- Lightguns, Racing Wheels, Fishing Rods, Samba Maracas, Dance Mat
- Visual Memory Unit, Memory Cards, Puru Puru/Jump Vibration Pack, Microphone, Dreameye Webcam
- 33.6K and 56K Dial-up Modems, 100/10Mbps "Broadband Adapter", 10Mbps "LAN Adapter"
- RCA, S-video, RGB, and VGA output
- Serial-based SD card readers

## Hardware Modification Support
- IDE hard drive, 32MB RAM upgrade, custom BIOS flashROMs
=======
KallistiOS offers a modern, programmer friendly environment for the vintage Dreamcast system. The distribution includes [scripts for building and installing a cross-compiling toolchain](utils/dc-chain/README.md) using the latest GCC, Binutils, and Newlib. This allows for full support for C17 and C++20 standards and libraries, as well as various POSIX APIs. Preliminary support exists for C23, C++23, and Objective-C.

KallistiOS also features a package manager called [**_kos-ports_**](https://github.com/KallistiOS/kos-ports) which gives developers the power to build and include a rich set of add-on libraries for various common audiovisual formats (jpg, png, mp3, ogg, mpeg), compression formats (libbz2, zlib), scripting languages (Lua, Tcl, MicroPython), gaming APIs (OpenGL, OpenAL, SDL), and many more.

### Core Functionality
* Concurrency with Kernel Threads, C11 Threads, C++11 `std::thread`, POSIX threads
* Virtual Filesystem Abstraction
* IPv4/IPv6 Network Stack
* Dynamically Loaded Libraries and Modules
* GDB Debugger Support

### Dreamcast Hardware Support
* Optical Disc Drive
* Low-level 3D PowerVR Graphics 
* SH4 ASM-Optimized Math Routines
* SH4 SCI and SCIF Serial I/O
* DMA Controller 
* FlashROM Filesystem
* AICA SPU Sound Processor Driver
* Cache and Store Queue Management
* Timer Peripherals, Real-Time Clock, Watchdog Timer
* Performance Counters
* MMU Management

### Peripherals and Accessory Support
* Standard controllers, expanded controllers with additional buttons and dual analog sticks 
* Arcade Sticks and Twin Sticks
* Lightguns, Racing Wheels, Fishing Rods, Samba Maracas, Dance Mat
* Visual Memory Unit, Memory Cards, Puru Puru/Jump Vibration Pack, Microphone, Dreameye Webcam
* 33.6K and 56K Dial-up Modems, 100/10Mbps "Broadband Adapter", 10Mbps "LAN Adapter"
* RCA, S-video, RGB, and VGA output
* Serial-based SD card readers

### Hardware Modification Support
* IDE hard drive, 32MB RAM upgrade, custom BIOS flashROMs
>>>>>>> 88f2b95f

# Getting Started 
A beginner's guide to development for the Sega Dreamcast along with detailed instructions for installing KOS and the required toolchains can be found on the [Wiki](https://github.com/KallistiOSUnchained/KallistiOS/wiki/Installation-Guide). Additional documentation can be found in the docs folder. 

# Licensing
KallistiOS itself is licensed under the BSD-like **KOS License**. **Attribution is not optional**. Additionally, this distribution contains code licensed under various free software licenses.
See [LICENSE.md](https://github.com/KallistiOSUnchained/KallistiOS/blob/master/doc/license/LICENSE.KOS) for more information on licensing, as well as [LICENSE.KOS](https://github.com/KallistiOSUnchained/KallistiOS/blob/master/doc/license/LICENSE.KOS) for the actual **KOS License** text.

# Examples 
Once you've set up the environment and are ready to begin developing, a good place to start learning is the examples directory, which provides demos for the various KOS APIs and for interacting with the Dreamcast's hardware. Examples include:
- Hello World
- Console Input/Output
- Assertions, stacktraces, threading
- Drawing directly to the framebuffer
- Rendering with OpenGL
- Rendering with KGL
- Rendering with KOS PVR API
- Texturing with libPNG
- Bump maps, modifier volumes, render-to-texture PVR effects
- Audio playback on the ARM SPU
- Audio playback using SDL Audio
- Audio playback using OGG, MP3, and CDDA
- Querying controller input
- Querying keyboard input
- Querying mouse input
- Querying lightgun input
- Accessing the VMU filesystem
- Accessing the SD card filesystem
- Networking with the modem, broadband adapter, and LAN adapter
- Taking pictures with the DreamEye webcam
- Reading and Writing to/from ATA devices
- Testing 32MB RAM hardware mod
- Interactive Lua interpreter terminal

# Resources
[Wiki](https://github.com/KallistiOSUnchained/KallistiOS/wiki): Collection of tutorials and articles for beginners  
[Simulant Discord Chat](https://discord.gg/bpDZHT78PA): Home to the official Discord channel of KOS  
[ChatGPT](https://chatgpt.com/g/g-b64xrLn8h-kallistios-dev-guru): A GPT specifically trained to assist with and understand KallistiOS code
<|MERGE_RESOLUTION|>--- conflicted
+++ resolved
@@ -21,7 +21,6 @@
 
 KallistiOS is a development library and operating system for the Sega Dreamcast game console, developed independently from Sega entirely by free software developers. Its flexible permissive license allows both homebrew and commercial use with little restrictions besides proper attribution. As a result, it powers most homebrew and commercial indie releases for the platform. Interfaces and drivers are included for a significant portion of the Dreamcast's hardware capabilities and accessories, including modifications created by hobbyists. 
 
-<<<<<<< HEAD
 KallistiOS offers a modern, programmer friendly environment for the vintage Dreamcast system. The distribution includes [scripts for building and installing a cross-compiling toolchain](https://github.com/KallistiOSUnchained/KallistiOS/blob/master/utils/dc-chain/README.md) using the latest GCC, Binutils, and Newlib. This allows for full support for C17 and C++20 standards and libraries, as well as various POSIX APIs. Preliminary support exists for C23, C++23, and Objective-C.
 
 KallistiOS also features a package manager called [**_kos-ports_**](https://github.com/KallistiOSUnchained/kos-ports) which gives developers the power to build and include a rich set of add-on libraries for various common audiovisual formats (jpg, png, mp3, ogg, mpeg), compression formats (libbz2, zlib), scripting languages (Lua, Tcl, MicroPython), gaming APIs (OpenGL, OpenAL, SDL), and many more.
@@ -32,42 +31,6 @@
 - IPv4/IPv6 Network Stack
 - Dynamically Loaded Libraries and Modules
 - GDB Debugger Support
-
-## Dreamcast Hardware Support
-- Optical Disc Drive
-- Low-level 3D PowerVR Graphics 
-- SH4 ASM-Optimized Math Routines
-- SH4 SCIF Serial I/O
-- DMA Controller 
-- FlashROM Filesystem
-- AICA SPU Sound Processor Driver
-- Cache and Store Queue Management
-- Timer Peripherals, Real-Time Clock, Watchdog Timer
-- Performance Counters
-- MMU Management
-
-## Peripherals and Accessory Support
-- Standard controllers, expanded controllers with additional buttons and dual analog sticks 
-- Arcade Sticks and Twin Sticks
-- Lightguns, Racing Wheels, Fishing Rods, Samba Maracas, Dance Mat
-- Visual Memory Unit, Memory Cards, Puru Puru/Jump Vibration Pack, Microphone, Dreameye Webcam
-- 33.6K and 56K Dial-up Modems, 100/10Mbps "Broadband Adapter", 10Mbps "LAN Adapter"
-- RCA, S-video, RGB, and VGA output
-- Serial-based SD card readers
-
-## Hardware Modification Support
-- IDE hard drive, 32MB RAM upgrade, custom BIOS flashROMs
-=======
-KallistiOS offers a modern, programmer friendly environment for the vintage Dreamcast system. The distribution includes [scripts for building and installing a cross-compiling toolchain](utils/dc-chain/README.md) using the latest GCC, Binutils, and Newlib. This allows for full support for C17 and C++20 standards and libraries, as well as various POSIX APIs. Preliminary support exists for C23, C++23, and Objective-C.
-
-KallistiOS also features a package manager called [**_kos-ports_**](https://github.com/KallistiOS/kos-ports) which gives developers the power to build and include a rich set of add-on libraries for various common audiovisual formats (jpg, png, mp3, ogg, mpeg), compression formats (libbz2, zlib), scripting languages (Lua, Tcl, MicroPython), gaming APIs (OpenGL, OpenAL, SDL), and many more.
-
-### Core Functionality
-* Concurrency with Kernel Threads, C11 Threads, C++11 `std::thread`, POSIX threads
-* Virtual Filesystem Abstraction
-* IPv4/IPv6 Network Stack
-* Dynamically Loaded Libraries and Modules
-* GDB Debugger Support
 
 ### Dreamcast Hardware Support
 * Optical Disc Drive
@@ -82,18 +45,17 @@
 * Performance Counters
 * MMU Management
 
-### Peripherals and Accessory Support
-* Standard controllers, expanded controllers with additional buttons and dual analog sticks 
-* Arcade Sticks and Twin Sticks
-* Lightguns, Racing Wheels, Fishing Rods, Samba Maracas, Dance Mat
-* Visual Memory Unit, Memory Cards, Puru Puru/Jump Vibration Pack, Microphone, Dreameye Webcam
-* 33.6K and 56K Dial-up Modems, 100/10Mbps "Broadband Adapter", 10Mbps "LAN Adapter"
-* RCA, S-video, RGB, and VGA output
-* Serial-based SD card readers
+## Peripherals and Accessory Support
+- Standard controllers, expanded controllers with additional buttons and dual analog sticks 
+- Arcade Sticks and Twin Sticks
+- Lightguns, Racing Wheels, Fishing Rods, Samba Maracas, Dance Mat
+- Visual Memory Unit, Memory Cards, Puru Puru/Jump Vibration Pack, Microphone, Dreameye Webcam
+- 33.6K and 56K Dial-up Modems, 100/10Mbps "Broadband Adapter", 10Mbps "LAN Adapter"
+- RCA, S-video, RGB, and VGA output
+- Serial-based SD card readers
 
-### Hardware Modification Support
-* IDE hard drive, 32MB RAM upgrade, custom BIOS flashROMs
->>>>>>> 88f2b95f
+## Hardware Modification Support
+- IDE hard drive, 32MB RAM upgrade, custom BIOS flashROMs
 
 # Getting Started 
 A beginner's guide to development for the Sega Dreamcast along with detailed instructions for installing KOS and the required toolchains can be found on the [Wiki](https://github.com/KallistiOSUnchained/KallistiOS/wiki/Installation-Guide). Additional documentation can be found in the docs folder. 
