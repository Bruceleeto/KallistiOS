# Sega Dreamcast Toolchains Maker (dc-chain)
# This file is part of KallistiOS.

#########################
### TOOLCHAIN PROFILE ###
#########################

# Choose a toolchain profile from the following available options:
# Release toolchains:
# - 9.5.0-winxp:  Legacy: Most recent versions of tools which run on Windows XP.
<<<<<<< HEAD
# - legacy:       Tested legacy; based on GCC 13.3.0, released 2024-05-21.
# - stable:       Tested stable; based on GCC 14.2.0, released 2024-08-01.
# Development versions:
# - 13.3.1-dev    Bleeding edge GCC 13 series from git.
# - 14.2.1-dev    Bleeding edge GCC 14 series from git.
# - dev:          Bleeding edge GCC 15 series(15.0.1-dev) from git.
=======
# - stable:       Stable: Well-tested; based on GCC 13.2.0, released 2023-07-27.
# - 13.3.0:       Testing: Latest release in the GCC 13 series, released 2024-05-21.
# - 14.2.0:       Testing: Latest release in the GCC 14 series, released 2024-08-01.
# - 15.1.0:       Testing: Latest release in the GCC 15 series, released 2025-04-25.
# Development toolchains:
# - 13.3.1-dev    Bleeding edge GCC 13 series from git.
# - 14.2.1-dev    Bleeding edge GCC 14 series from git.
# - 15.1.1-dev    Bleeding edge GCC 15 series from git.
# - 16.0.0-dev    Bleeding edge GCC 16 series from git.
>>>>>>> ef6fe371
# If unsure, select stable. See README.md for more detailed descriptions.
toolchain_profile=stable

########################
### DOWNLOAD OPTIONS ###
########################

### Download protocol (http|https|ftp)
# Specify the protocol you want to use for downloading package files.
download_protocol=https

### Force downloader (curl|wget)
# Specify here if you'd prefer to use 'wget' or 'curl'. If neither is specified,
# a web downloader tool will be auto-detected in the following order: cURL, Wget
# You must have either Wget or cURL installed to use dc-chain.
#force_downloader=wget

### Specify GNU mirror override
# The default mirror for GNU sources is 'ftpmirror.gnu.org'
# This setting overrides the default mirror with a preferred mirror.
#gnu_mirror=mirrors.kernel.org

#####################
### BUILD OPTIONS ###
#####################

### SH toolchain install path
# Specify the directory where the SH toolchain will be installed. This setting
# must match the KOS_CC_BASE setting in your KOS "environ.sh" configuration.
sh_toolchain_path=/opt/toolchains/dc/sh-elf

### ARM toolchain install path
# Specify the directory where the ARM toolchain will be installed. This setting
# must match the DC_ARM_BASE setting in your KOS "environ.sh" configuration.
arm_toolchain_path=/opt/toolchains/dc/arm-eabi

### Make jobs (n|<empty>)
# Set this value to the number of parallel jobs you want to run with make.
# For fastest toolchain building, set to the number of CPU threads available.
# Using multiple jobs may cause issues in certain environments and may be
# automatically disabled. If you encounter errors building your toolchain,
# reduce the number of jobs to 1 to avoid issues and ease troubleshooting.
makejobs=2

### Verbose (1|0)
# Choose whether to actively display compilation messages on the screen.
# Messages are saved to the build log files regardless of this setting.
verbose=1

### Erase (1|0)
# Erase build directories as toolchain components are installed to save space.
erase=1

### Install toolchain debug symbols (1|0)
# Choose whether to keep the debugging symbols for the toolchain.
# This is only useful if you wish to debug the toolchain itself.
#toolchain_debug=1

########################
### LANGUAGE OPTIONS ###
########################

### Enable C++
# Builds C++ support, including the C++ compiler and its standard library. The
# vast majority of language features are supported, with C++23 and early C++26
# support included. KallistiOS provides several examples with C++ support, so it
# is enabled by default. Adding C++ support requires extra disk space and
# compilation time, so you may disable it here if you do not plan on using C++.
enable_cpp=1

### Enable Objective-C
# Builds Objective-C support. Currently, this builds the Obj-C compiler and
# runtime, but does not build a standard library. The GNUStep Base Library is
# currently in active development for future inclusion in the kos-ports library.
# KallistiOS provides examples with Obj-C support, so it is enabled by default.
enable_objc=1

### Enable Objective C++
# Builds Objective C++ support. This hybrid language allows both C++ and Obj-C
# methods to be called from both contexts. Enabled by default as both the C++
# and Obj-C languages are already enabled by default.
enable_objcpp=1

### Enable D
# Builds D support. This will build the D compiler, but does not build the
# Phobos Runtime Library. D support may only be enabled on POSIX platforms which
# have its external dependencies provided through a host DMD, GDC, or LDC
# compiler installation.
#enable_d=1

### Enable Ada
# Builds Ada support. This will build the GNAT Ada compiler and tools but does
# not build the libada runtime library. In order for this build to succeed, the
# host's GCC version must match the target Dreamcast version, plus the same
# version of GNAT and its tools must be preinstalled (and in your path).
#enable_ada=1

### Enable Rust
# Builds the work-in-progress GCCRS Rust compiler frontend for GCC.
# Requires a development version of GCC.
#enable_rust=1

### Enable libgccjit
# Enables the libgccjit just-in-time embeddable GCC library. This can also be
# used to generate code ahead of time, e.g. with rustc_codegen_gcc project.
#enable_libgccjit=1

###################
### GCC OPTIONS ###
###################

### Floating-point precision support (m4-single|m4-single-only|m4)
# Build support for various SH4 floating-point operation ABIs. KallistiOS
# supports both the single-precision-default ABI (m4-single) and the
# single-precision-only ABI (m4-single-only). When using m4-single, the SH4 will
# be in single-precision mode upon function entry but will switch to double-
# precision mode if 64-bit doubles are used. When using m4-single-only, the SH4
# will always be in single-precision mode and 64-bit doubles will be truncated to
# 32-bit floats. In double-precision mode (m4), which is unsupported by
# KallistiOS, the SH4 will be in double precision mode upon function entry.
# Historically, m4-single-only was used in both official and homebrew Dreamcast
# software, but m4-single is the default as of KOS 2.2.0 to increase
# compatibility with newer libraries which require 64-bit doubles.
precision_modes=m4-single,m4-single-only

### Default floating-point mode (m4-single|m4-single-only|m4)
# Choose the default floating-point precision ABI used when GCC is invoked. This
# may be overridden by passing -m4-single, -m4-single-only, or -m4 to GCC.
default_precision=m4-single

### GCC threading model (single|kos)
# KallistiOS patches to GCC provide a 'kos' thread model, which should be used.
# If you want to disable threading support for C++, Objective-C, and so forth,
# you can set this option to 'single'.
thread_model=kos

### Automatic patching for KallistiOS (1|0)
# Uncomment this option if you want to disable applying KallistiOS patches to
# toolchain source files before building. This will disable usage of the 'kos'
# thread model. Only do this if you understand what you are doing.
#use_kos_patches=0

### Disable GCC Native Language Support (1|0)
# By default, NLS allows GCC to output diagnostics in non-English languages.
# Uncomment this option to disable NLS and force GCC to output in English.
#disable_nls=1

######################
### NEWLIB OPTIONS ###
######################

### Automatic patching for Newlib (1|0)
# Uncomment this option if you want to disable the automatic patching of Newlib
# needed by KallistiOS. This will keep the generated toolchain completely raw.
# This will also disable the 'kos' thread model. Only do this if you understand
# what you are doing.
#auto_fixup_sh4_newlib=0

### C99 format specifier support (1|0)
# Define this to build Newlib with additional support for the C99 format
# specifiers, used by printf and friends. These include support for size_t,
# ptrdiff_t, intmax_t, and sized integral types.
newlib_c99_formats=1

### Multibyte character set support (1|0)
# Define this to build Newlib with additional multibyte support. This enables
# three special locales: "C-JIS", "C-SJIS", and "C-EUCJP". The multibyte
# support extends to the mb and wc functions in stdlib as well as format
# characters for the printf and scanf family of routines.
#newlib_multibyte=1

### iconv() character encoding conversions support (encoding list)
# Define a list here to enable support for the iconv() function and <iconv.h>
# header file. The given comma separated list defines for which encoding types
# to include bidirectional conversion support. For the full list of available
# encodings, see the Newlib configuration documentation.
#newlib_iconv_encodings=us_ascii,utf8,utf16,ucs_2_internal,ucs_4_internal

### Optimize Newlib for space (1|0)
# Uncomment this option to optimize for space when building Newlib. This will
# build Newlib with compiler flags which favor smaller code sizes over faster
# performance.
#newlib_opt_space=1

###################
### C++ OPTIONS ###
###################

### Timezone database support (1|0|path)
# Uncomment this option to enable building support for C++'s std::chrono::tzdb
# into your C++ standard library by using a combination of the system's local
# timezone DB and one dynamically fetched from the "IANA Time Zone Database."
# Without support enabled, only the "UTC" and "GMT" timezones will be defined.
# You can optionally provide the path to a directory with a custom "tzdata.zi"
# database file. NOTE: Enabling this will result in larger C++ binaries!
#libstdcxx_tzdb=1

#######################
### WINDOWS OPTIONS ###
#######################

### MinGW/MSYS
# Standalone binaries (1|0)
# Uncomment this option if you want static binaries that are standalone and
# require no dependencies. When this option is used, binaries can be run outside
# the MinGW/MSYS environment. This is NOT recommended; only do this if you know
# what you are doing.
#standalone_binary=1

### Force installation of BFD for SH (1|0)
# Uncomment this option if you want to force installation of 'libbfd' for the SH
# toolchain. This is required for MinGW/MSYS and can't be disabled in this
# scenario. This option is here mainly if you want to force the installation of
# 'libbfd' under other environments, but this won't be necessary in most cases,
# as 'libelf' is used almost everywhere. Please note, 'libbfd' is not portable
# if you built it on another environment. Only use this flag if you understand
# what you are doing.
#sh_force_libbfd_installation=1<|MERGE_RESOLUTION|>--- conflicted
+++ resolved
@@ -8,24 +8,14 @@
 # Choose a toolchain profile from the following available options:
 # Release toolchains:
 # - 9.5.0-winxp:  Legacy: Most recent versions of tools which run on Windows XP.
-<<<<<<< HEAD
-# - legacy:       Tested legacy; based on GCC 13.3.0, released 2024-05-21.
-# - stable:       Tested stable; based on GCC 14.2.0, released 2024-08-01.
-# Development versions:
-# - 13.3.1-dev    Bleeding edge GCC 13 series from git.
-# - 14.2.1-dev    Bleeding edge GCC 14 series from git.
-# - dev:          Bleeding edge GCC 15 series(15.0.1-dev) from git.
-=======
-# - stable:       Stable: Well-tested; based on GCC 13.2.0, released 2023-07-27.
-# - 13.3.0:       Testing: Latest release in the GCC 13 series, released 2024-05-21.
-# - 14.2.0:       Testing: Latest release in the GCC 14 series, released 2024-08-01.
-# - 15.1.0:       Testing: Latest release in the GCC 15 series, released 2025-04-25.
+# - 13.2.0:       Legacy: Well-tested; based on GCC 13.2.0, released 2023-07-27.
+# - 14.2.0:       Stable: Latest release in the GCC 14 series, released 2024-08-01.
+# - 15.1.0:       Dev: Latest release in the GCC 15 series, released 2025-04-25.
 # Development toolchains:
 # - 13.3.1-dev    Bleeding edge GCC 13 series from git.
 # - 14.2.1-dev    Bleeding edge GCC 14 series from git.
 # - 15.1.1-dev    Bleeding edge GCC 15 series from git.
 # - 16.0.0-dev    Bleeding edge GCC 16 series from git.
->>>>>>> ef6fe371
 # If unsure, select stable. See README.md for more detailed descriptions.
 toolchain_profile=stable
 
