/* KallistiOS ##version##

   kernel/arch/dreamcast/include/dc/fs_dcload.h
   Copyright (C) 2002 Andrew Kieschnick

*/

/** \file    dc/fs_dcload.h
    \brief   Implementation of dcload "filesystem".
    \ingroup vfs_dcload

    This file contains declarations related to using dcload, both in its -ip and
    -serial forms. This is only used for dcload-ip support if the internal
    network stack is not initialized at start via KOS_INIT_FLAGS().

    \author Andrew Kieschnick
    \see    dc/fs_dclsocket.h
*/

#ifndef __DC_FS_DCLOAD_H
#define __DC_FS_DCLOAD_H

#include <sys/cdefs.h>
__BEGIN_DECLS

#include <kos/fs.h>
#include <kos/dbgio.h>

/** \defgroup vfs_dcload    PC
    \brief                  VFS driver for accessing a remote PC via
                            DC-Load/Tool
    \ingroup                vfs

    @{
*/

/* \cond */
extern dbgio_handler_t dbgio_dcload;
/* \endcond */

/* dcload magic value */
/** \brief  The dcload magic value! */
#define DCLOADMAGICVALUE    0xdeadbeef

/** \brief  The address of the dcload magic value */
#define DCLOADMAGICADDR     (uint32_t *)0x8c004004

/* Are we using dc-load-serial or dc-load-ip? */
#define DCLOAD_TYPE_NONE    -1      /**< \brief No dcload connection */
#define DCLOAD_TYPE_SER     0       /**< \brief dcload-serial connection */
#define DCLOAD_TYPE_IP      1       /**< \brief dcload-ip connection */

/** \brief  What type of dcload connection do we have? */
extern int dcload_type;

/* \cond */
/* Available dcload console commands */
<<<<<<< HEAD

=======
>>>>>>> dbd66d7c
#define DCLOAD_READ         0
#define DCLOAD_WRITE        1
#define DCLOAD_OPEN         2
#define DCLOAD_CLOSE        3
#define DCLOAD_CREAT        4
#define DCLOAD_LINK         5
#define DCLOAD_UNLINK       6
#define DCLOAD_CHDIR        7
#define DCLOAD_CHMOD        8
#define DCLOAD_LSEEK        9
#define DCLOAD_FSTAT        10
#define DCLOAD_TIME         11
#define DCLOAD_STAT         12
#define DCLOAD_UTIME        13
#define DCLOAD_ASSIGNWRKMEM 14
#define DCLOAD_EXIT         15
#define DCLOAD_OPENDIR      16
#define DCLOAD_CLOSEDIR     17
#define DCLOAD_READDIR      18
#define DCLOAD_GETHOSTINFO  19
#define DCLOAD_GDBPACKET    20
#define DCLOAD_REWINDDIR    21

/* dcload syscall function */
int dcloadsyscall(uint32_t syscall, ...);

/* dcload dirent */
struct dcload_dirent {
    int       d_ino;        /* inode number */
    off_t     d_off;        /* offset to the next dirent */
    uint16_t  d_reclen;     /* length of this record */
    uint8_t   d_type;       /* type of file */
    char      d_name[256];  /* filename */
};

typedef struct dcload_dirent dcload_dirent_t;

/* dcload stat */
typedef struct dcload_stat {
    uint16_t st_dev;
    uint16_t st_ino;
    int st_mode;
    uint16_t st_nlink;
    uint16_t st_uid;
    uint16_t st_gid;
    uint16_t st_rdev;
    int st_size;
    int atime;
    int st_spare1;
    int mtime;
    int st_spare2;
    int ctime;
    int st_spare3;
    int st_blksize;
    int st_blocks;
    int st_spare4[2];
} dcload_stat_t;

/* Printk replacement */
void dcload_printk(const char *str);

/* GDB tunnel */
size_t dcload_gdbpacket(const char *in_buf, size_t in_size, char *out_buf, size_t out_size);

/* Init func */
void fs_dcload_init_console(void);
void fs_dcload_init(void);
void fs_dcload_shutdown(void);

/* \endcond */

/** @} */

__END_DECLS

#endif  /* __DC_FS_DCLOAD_H */<|MERGE_RESOLUTION|>--- conflicted
+++ resolved
@@ -55,10 +55,6 @@
 
 /* \cond */
 /* Available dcload console commands */
-<<<<<<< HEAD
-
-=======
->>>>>>> dbd66d7c
 #define DCLOAD_READ         0
 #define DCLOAD_WRITE        1
 #define DCLOAD_OPEN         2
